--- conflicted
+++ resolved
@@ -43,35 +43,18 @@
             request_id = rate_limit.enter(request_id)
             if app_model.mode == AppMode.COMPLETION.value:
                 return rate_limit.generate(
-<<<<<<< HEAD
                     CompletionAppGenerator.convert_to_event_stream(
                         CompletionAppGenerator().generate(
-                            app_model=app_model, user=user, args=args, invoke_from=invoke_from, stream=streaming
+                            app_model=app_model, user=user, args=args, invoke_from=invoke_from, streaming=streaming
                         ),
-=======
-                    generator=CompletionAppGenerator().generate(
-                        app_model=app_model,
-                        user=user,
-                        args=args,
-                        invoke_from=invoke_from,
-                        streaming=streaming,
->>>>>>> d470e55f
                     ),
                     request_id=request_id,
                 )
             elif app_model.mode == AppMode.AGENT_CHAT.value or app_model.is_agent:
-                generator = AgentChatAppGenerator().generate(
-                    app_model=app_model,
-                    user=user,
-                    args=args,
-                    invoke_from=invoke_from,
-                    streaming=streaming,
-                )
                 return rate_limit.generate(
-<<<<<<< HEAD
                     AgentChatAppGenerator.convert_to_event_stream(
                         AgentChatAppGenerator().generate(
-                            app_model=app_model, user=user, args=args, invoke_from=invoke_from, stream=streaming
+                            app_model=app_model, user=user, args=args, invoke_from=invoke_from, streaming=streaming
                         ),
                     ),
                     request_id,
@@ -80,28 +63,14 @@
                 return rate_limit.generate(
                     ChatAppGenerator.convert_to_event_stream(
                         ChatAppGenerator().generate(
-                            app_model=app_model, user=user, args=args, invoke_from=invoke_from, stream=streaming
+                            app_model=app_model, user=user, args=args, invoke_from=invoke_from, streaming=streaming
                         ),
-=======
-                    generator=generator,
-                    request_id=request_id,
-                )
-            elif app_model.mode == AppMode.CHAT.value:
-                return rate_limit.generate(
-                    generator=ChatAppGenerator().generate(
-                        app_model=app_model,
-                        user=user,
-                        args=args,
-                        invoke_from=invoke_from,
-                        streaming=streaming,
->>>>>>> d470e55f
                     ),
                     request_id=request_id,
                 )
             elif app_model.mode == AppMode.ADVANCED_CHAT.value:
                 workflow = cls._get_workflow(app_model, invoke_from)
                 return rate_limit.generate(
-<<<<<<< HEAD
                     AdvancedChatAppGenerator.convert_to_event_stream(
                         AdvancedChatAppGenerator().generate(
                             app_model=app_model,
@@ -109,34 +78,14 @@
                             user=user,
                             args=args,
                             invoke_from=invoke_from,
-                            stream=streaming,
+                            streaming=streaming,
                         ),
-=======
-                    generator=AdvancedChatAppGenerator().generate(
-                        app_model=app_model,
-                        workflow=workflow,
-                        user=user,
-                        args=args,
-                        invoke_from=invoke_from,
-                        streaming=streaming,
->>>>>>> d470e55f
                     ),
                     request_id=request_id,
                 )
             elif app_model.mode == AppMode.WORKFLOW.value:
                 workflow = cls._get_workflow(app_model, invoke_from)
-                generator = WorkflowAppGenerator().generate(
-                    app_model=app_model,
-                    workflow=workflow,
-                    user=user,
-                    args=args,
-                    invoke_from=invoke_from,
-                    streaming=streaming,
-                    call_depth=0,
-                    workflow_thread_pool_id=None,
-                )
                 return rate_limit.generate(
-<<<<<<< HEAD
                     WorkflowAppGenerator.convert_to_event_stream(
                         WorkflowAppGenerator().generate(
                             app_model=app_model,
@@ -144,14 +93,10 @@
                             user=user,
                             args=args,
                             invoke_from=invoke_from,
-                            stream=streaming,
+                            streaming=streaming,
                         ),
                     ),
                     request_id,
-=======
-                    generator=generator,
-                    request_id=request_id,
->>>>>>> d470e55f
                 )
             else:
                 raise ValueError(f"Invalid app mode {app_model.mode}")
@@ -172,32 +117,17 @@
     def generate_single_iteration(cls, app_model: App, user: Account, node_id: str, args: Any, streaming: bool = True):
         if app_model.mode == AppMode.ADVANCED_CHAT.value:
             workflow = cls._get_workflow(app_model, InvokeFrom.DEBUGGER)
-<<<<<<< HEAD
             return AdvancedChatAppGenerator.convert_to_event_stream(
                 AdvancedChatAppGenerator().single_iteration_generate(
-                    app_model=app_model, workflow=workflow, node_id=node_id, user=user, args=args, stream=streaming
+                    app_model=app_model, workflow=workflow, node_id=node_id, user=user, args=args, streaming=streaming
                 )
             )
         elif app_model.mode == AppMode.WORKFLOW.value:
             workflow = cls._get_workflow(app_model, InvokeFrom.DEBUGGER)
             return AdvancedChatAppGenerator.convert_to_event_stream(
                 WorkflowAppGenerator().single_iteration_generate(
-                    app_model=app_model, workflow=workflow, node_id=node_id, user=user, args=args, stream=streaming
+                    app_model=app_model, workflow=workflow, node_id=node_id, user=user, args=args, streaming=streaming
                 )
-=======
-            return AdvancedChatAppGenerator().single_iteration_generate(
-                app_model=app_model,
-                workflow=workflow,
-                node_id=node_id,
-                user=user,
-                args=args,
-                streaming=streaming,
-            )
-        elif app_model.mode == AppMode.WORKFLOW.value:
-            workflow = cls._get_workflow(app_model, InvokeFrom.DEBUGGER)
-            return WorkflowAppGenerator().single_iteration_generate(
-                app_model=app_model, workflow=workflow, node_id=node_id, user=user, args=args, streaming=streaming
->>>>>>> d470e55f
             )
         else:
             raise ValueError(f"Invalid app mode {app_model.mode}")
@@ -210,7 +140,7 @@
         message_id: str,
         invoke_from: InvokeFrom,
         streaming: bool = True,
-    ) -> Union[dict, Generator]:
+    ) -> Union[Mapping, Generator]:
         """
         Generate more like this
         :param app_model: app model
