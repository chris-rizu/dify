--- conflicted
+++ resolved
@@ -350,7 +350,7 @@
         :param tenant_id: workspace id
         :return:
         """
-        providers = db.session.query(Provider).filter(Provider.tenant_id == tenant_id, Provider.is_valid == True).all()
+        providers = db.session.query(Provider).filter(Provider.tenant_id == tenant_id, Provider.is_valid is True).all()
 
         provider_name_to_provider_records_dict = defaultdict(list)
         for provider in providers:
@@ -369,7 +369,7 @@
         # Get all provider model records of the workspace
         provider_models = (
             db.session.query(ProviderModel)
-            .filter(ProviderModel.tenant_id == tenant_id, ProviderModel.is_valid == True)
+            .filter(ProviderModel.tenant_id == tenant_id, ProviderModel.is_valid is True)
             .all()
         )
 
@@ -492,16 +492,6 @@
                     # Init trial provider records if not exists
                     if ProviderQuotaType.TRIAL not in provider_quota_to_provider_record_dict:
                         try:
-<<<<<<< HEAD
-                            provider_record = Provider()
-                            provider_record.tenant_id = tenant_id
-                            provider_record.provider_name = provider_name
-                            provider_record.provider_type = ProviderType.SYSTEM.value
-                            provider_record.quota_type = ProviderQuotaType.TRIAL.value
-                            provider_record.quota_limit = quota.quota_limit
-                            provider_record.quota_used = 0
-                            provider_record.is_valid = True
-=======
                             # FIXME ignore the type errork, onyl TrialHostingQuota has limit need to change the logic
                             provider_record = Provider(
                                 tenant_id=tenant_id,
@@ -512,7 +502,6 @@
                                 quota_used=0,
                                 is_valid=True,
                             )
->>>>>>> cdaef30c
                             db.session.add(provider_record)
                             db.session.commit()
                         except IntegrityError:
