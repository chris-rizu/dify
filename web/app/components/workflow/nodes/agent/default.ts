import type { StrategyDetail, StrategyPluginDetail } from '@/app/components/plugins/types'
import { BlockEnum, type NodeDefault } from '../../types'
import type { AgentNodeType } from './types'
import { FormTypeEnum } from '@/app/components/header/account-setting/model-provider-page/declarations'
<<<<<<< HEAD
import { renderI18nObject } from '@/i18n'
import { genNodeMetaData } from '../../utils'

const metaData = genNodeMetaData({
  sort: 3,
  type: BlockEnum.Agent,
})
=======
import { renderI18nObject } from '@/i18n-config'
>>>>>>> 15757110

const nodeDefault: NodeDefault<AgentNodeType> = {
  metaData,
  defaultValue: {
    tool_node_version: '2',
  },
  checkValid(payload, t, moreDataForCheckValid: {
    strategyProvider?: StrategyPluginDetail,
    strategy?: StrategyDetail
    language: string
    isReadyForCheckValid: boolean
  }) {
    const { strategy, language, isReadyForCheckValid } = moreDataForCheckValid
    if (!isReadyForCheckValid) {
      return {
        isValid: true,
        errorMessage: '',
      }
    }
    if (!strategy) {
      return {
        isValid: false,
        errorMessage: t('workflow.nodes.agent.checkList.strategyNotSelected'),
      }
    }
    for (const param of strategy.parameters) {
      // single tool
      if (param.required && param.type === FormTypeEnum.toolSelector) {
        // no value
        const toolValue = payload.agent_parameters?.[param.name]?.value
        if (!toolValue) {
          return {
            isValid: false,
            errorMessage: t('workflow.errorMsg.fieldRequired', { field: renderI18nObject(param.label, language) }),
          }
        }
        // not enabled
        else if (!toolValue.enabled) {
          return {
            isValid: false,
            errorMessage: t('workflow.errorMsg.noValidTool', { field: renderI18nObject(param.label, language) }),
          }
        }
        // check form of tool
        else {
          const schemas = toolValue.schemas || []
          const userSettings = toolValue.settings
          const reasoningConfig = toolValue.parameters
          const version = payload.version
          const toolNodeVersion = payload.tool_node_version
          const mergeVersion = version || toolNodeVersion
          schemas.forEach((schema: any) => {
            if (schema?.required) {
              if (schema.form === 'form' && !mergeVersion && !userSettings[schema.name]?.value) {
                return {
                  isValid: false,
                  errorMessage: t('workflow.errorMsg.toolParameterRequired', { field: renderI18nObject(param.label, language), param: renderI18nObject(schema.label, language) }),
                }
              }
              if (schema.form === 'form' && mergeVersion && !userSettings[schema.name]?.value.value) {
                return {
                  isValid: false,
                  errorMessage: t('workflow.errorMsg.toolParameterRequired', { field: renderI18nObject(param.label, language), param: renderI18nObject(schema.label, language) }),
                }
              }
              if (schema.form === 'llm' && !mergeVersion && reasoningConfig[schema.name].auto === 0 && !reasoningConfig[schema.name]?.value) {
                return {
                  isValid: false,
                  errorMessage: t('workflow.errorMsg.toolParameterRequired', { field: renderI18nObject(param.label, language), param: renderI18nObject(schema.label, language) }),
                }
              }
              if (schema.form === 'llm' && mergeVersion && reasoningConfig[schema.name].auto === 0 && !reasoningConfig[schema.name]?.value.value) {
                return {
                  isValid: false,
                  errorMessage: t('workflow.errorMsg.toolParameterRequired', { field: renderI18nObject(param.label, language), param: renderI18nObject(schema.label, language) }),
                }
              }
            }
          })
        }
      }
      // multiple tools
      if (param.required && param.type === FormTypeEnum.multiToolSelector) {
        const tools = payload.agent_parameters?.[param.name]?.value || []
        // no value
        if (!tools.length) {
          return {
            isValid: false,
            errorMessage: t('workflow.errorMsg.fieldRequired', { field: renderI18nObject(param.label, language) }),
          }
        }
        // not enabled
        else if (tools.every((tool: any) => !tool.enabled)) {
          return {
            isValid: false,
            errorMessage: t('workflow.errorMsg.noValidTool', { field: renderI18nObject(param.label, language) }),
          }
        }
        // check form of tools
        else {
          const validState = {
            isValid: true,
            errorMessage: '',
          }
          for (const tool of tools) {
            const schemas = tool.schemas || []
            const userSettings = tool.settings
            const reasoningConfig = tool.parameters
            schemas.forEach((schema: any) => {
              if (schema?.required) {
                if (schema.form === 'form' && !userSettings[schema.name]?.value) {
                  return {
                    isValid: false,
                    errorMessage: t('workflow.errorMsg.toolParameterRequired', { field: renderI18nObject(param.label, language), param: renderI18nObject(schema.label, language) }),
                  }
                }
                if (schema.form === 'llm' && reasoningConfig[schema.name]?.auto === 0 && !reasoningConfig[schema.name]?.value) {
                  return {
                    isValid: false,
                    errorMessage: t('workflow.errorMsg.toolParameterRequired', { field: renderI18nObject(param.label, language), param: renderI18nObject(schema.label, language) }),
                  }
                }
              }
            })
          }
          return validState
        }
      }
      // common params
      if (param.required && !(payload.agent_parameters?.[param.name]?.value || param.default)) {
        return {
          isValid: false,
          errorMessage: t('workflow.errorMsg.fieldRequired', { field: renderI18nObject(param.label, language) }),
        }
      }
    }
    return {
      isValid: true,
      errorMessage: '',
    }
  },
}

export default nodeDefault<|MERGE_RESOLUTION|>--- conflicted
+++ resolved
@@ -2,17 +2,13 @@
 import { BlockEnum, type NodeDefault } from '../../types'
 import type { AgentNodeType } from './types'
 import { FormTypeEnum } from '@/app/components/header/account-setting/model-provider-page/declarations'
-<<<<<<< HEAD
-import { renderI18nObject } from '@/i18n'
 import { genNodeMetaData } from '../../utils'
 
 const metaData = genNodeMetaData({
   sort: 3,
   type: BlockEnum.Agent,
 })
-=======
 import { renderI18nObject } from '@/i18n-config'
->>>>>>> 15757110
 
 const nodeDefault: NodeDefault<AgentNodeType> = {
   metaData,
