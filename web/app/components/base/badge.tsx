import { memo } from 'react'
import cn from '@/utils/classnames'

type BadgeProps = {
  className?: string
  text?: string
  children?: React.ReactNode
  uppercase?: boolean
  hasRedCornerMark?: boolean
}

const Badge = ({
  className,
  text,
  children,
  uppercase = true,
  hasRedCornerMark,
}: BadgeProps) => {
  return (
    <div
      className={cn(
        'inline-flex items-center px-[5px] h-5 rounded-[5px] border border-divider-deep leading-3 text-text-tertiary',
        uppercase ? 'system-2xs-medium-uppercase' : 'system-xs-medium',
        className,
      )}
    >
<<<<<<< HEAD
      {children || text}
=======
>>>>>>> df5fb6dc
      {hasRedCornerMark && (
        <div className='absolute top-[-2px] right-[-2px] w-1.5 h-1.5 border border-components-badge-status-light-error-border-inner bg-components-badge-status-light-error-bg rounded-[2px] shadow-sm'>
        </div>
      )}
<<<<<<< HEAD
=======
      {children || text}
>>>>>>> df5fb6dc
    </div>
  )
}

export default memo(Badge)<|MERGE_RESOLUTION|>--- conflicted
+++ resolved
@@ -24,18 +24,11 @@
         className,
       )}
     >
-<<<<<<< HEAD
-      {children || text}
-=======
->>>>>>> df5fb6dc
       {hasRedCornerMark && (
         <div className='absolute top-[-2px] right-[-2px] w-1.5 h-1.5 border border-components-badge-status-light-error-border-inner bg-components-badge-status-light-error-bg rounded-[2px] shadow-sm'>
         </div>
       )}
-<<<<<<< HEAD
-=======
       {children || text}
->>>>>>> df5fb6dc
     </div>
   )
 }
