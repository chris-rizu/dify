name: Build and Push API & Web

on:
  push:
    branches:
      - "main"
      - "deploy/dev"
      - "deploy/enterprise"
<<<<<<< HEAD
      - "deploy/rag-dev"
=======
      - "build/**"
>>>>>>> a4ef9009
    tags:
      - "*"

concurrency:
  group: build-push-${{ github.head_ref || github.run_id }}
  cancel-in-progress: true

env:
  DOCKERHUB_USER: ${{ secrets.DOCKERHUB_USER }}
  DOCKERHUB_TOKEN: ${{ secrets.DOCKERHUB_TOKEN }}
  DIFY_WEB_IMAGE_NAME: ${{ vars.DIFY_WEB_IMAGE_NAME || 'langgenius/dify-web' }}
  DIFY_API_IMAGE_NAME: ${{ vars.DIFY_API_IMAGE_NAME || 'langgenius/dify-api' }}

jobs:
  build:
    runs-on: ${{ matrix.platform == 'linux/arm64' && 'arm64_runner' || 'ubuntu-latest' }}
    if: github.repository == 'langgenius/dify'
    strategy:
      matrix:
        include:
          - service_name: "build-api-amd64"
            image_name_env: "DIFY_API_IMAGE_NAME"
            context: "api"
            platform: linux/amd64
          - service_name: "build-api-arm64"
            image_name_env: "DIFY_API_IMAGE_NAME"
            context: "api"
            platform: linux/arm64
          - service_name: "build-web-amd64"
            image_name_env: "DIFY_WEB_IMAGE_NAME"
            context: "web"
            platform: linux/amd64
          - service_name: "build-web-arm64"
            image_name_env: "DIFY_WEB_IMAGE_NAME"
            context: "web"
            platform: linux/arm64

    steps:
      - name: Prepare
        run: |
          platform=${{ matrix.platform }}
          echo "PLATFORM_PAIR=${platform//\//-}" >> $GITHUB_ENV

      - name: Login to Docker Hub
        uses: docker/login-action@v3
        with:
          username: ${{ env.DOCKERHUB_USER }}
          password: ${{ env.DOCKERHUB_TOKEN }}

      - name: Set up QEMU
        uses: docker/setup-qemu-action@v3

      - name: Set up Docker Buildx
        uses: docker/setup-buildx-action@v3

      - name: Extract metadata for Docker
        id: meta
        uses: docker/metadata-action@v5
        with:
          images: ${{ env[matrix.image_name_env] }}

      - name: Build Docker image
        id: build
        uses: docker/build-push-action@v6
        with:
          context: "{{defaultContext}}:${{ matrix.context }}"
          platforms: ${{ matrix.platform }}
          build-args: COMMIT_SHA=${{ fromJSON(steps.meta.outputs.json).labels['org.opencontainers.image.revision'] }}
          labels: ${{ steps.meta.outputs.labels }}
          outputs: type=image,name=${{ env[matrix.image_name_env] }},push-by-digest=true,name-canonical=true,push=true
          cache-from: type=gha,scope=${{ matrix.service_name }}
          cache-to: type=gha,mode=max,scope=${{ matrix.service_name }}

      - name: Export digest
        env:
          DIGEST: ${{ steps.build.outputs.digest }}
        run: |
          mkdir -p /tmp/digests
          sanitized_digest=${DIGEST#sha256:}
          touch "/tmp/digests/${sanitized_digest}"

      - name: Upload digest
        uses: actions/upload-artifact@v4
        with:
          name: digests-${{ matrix.context }}-${{ env.PLATFORM_PAIR }}
          path: /tmp/digests/*
          if-no-files-found: error
          retention-days: 1

  create-manifest:
    needs: build
    runs-on: ubuntu-latest
    if: github.repository == 'langgenius/dify'
    strategy:
      matrix:
        include:
          - service_name: "merge-api-images"
            image_name_env: "DIFY_API_IMAGE_NAME"
            context: "api"
          - service_name: "merge-web-images"
            image_name_env: "DIFY_WEB_IMAGE_NAME"
            context: "web"
    steps:
      - name: Download digests
        uses: actions/download-artifact@v4
        with:
          path: /tmp/digests
          pattern: digests-${{ matrix.context }}-*
          merge-multiple: true

      - name: Login to Docker Hub
        uses: docker/login-action@v3
        with:
          username: ${{ env.DOCKERHUB_USER }}
          password: ${{ env.DOCKERHUB_TOKEN }}

      - name: Extract metadata for Docker
        id: meta
        uses: docker/metadata-action@v5
        with:
          images: ${{ env[matrix.image_name_env] }}
          tags: |
            type=raw,value=latest,enable=${{ startsWith(github.ref, 'refs/tags/') && !contains(github.ref, '-') }}
            type=ref,event=branch
            type=sha,enable=true,priority=100,prefix=,suffix=,format=long
            type=raw,value=${{ github.ref_name }},enable=${{ startsWith(github.ref, 'refs/tags/') }}

      - name: Create manifest list and push
        working-directory: /tmp/digests
        env:
          IMAGE_NAME: ${{ env[matrix.image_name_env] }}
        run: |
          docker buildx imagetools create $(jq -cr '.tags | map("-t " + .) | join(" ")' <<< "$DOCKER_METADATA_OUTPUT_JSON") \
            $(printf "$IMAGE_NAME@sha256:%s " *)

      - name: Inspect image
        env:
          IMAGE_NAME: ${{ env[matrix.image_name_env] }}
          IMAGE_VERSION: ${{ steps.meta.outputs.version }}
        run: |
          docker buildx imagetools inspect "$IMAGE_NAME:$IMAGE_VERSION"<|MERGE_RESOLUTION|>--- conflicted
+++ resolved
@@ -6,11 +6,8 @@
       - "main"
       - "deploy/dev"
       - "deploy/enterprise"
-<<<<<<< HEAD
+      - "build/**"
       - "deploy/rag-dev"
-=======
-      - "build/**"
->>>>>>> a4ef9009
     tags:
       - "*"
 
