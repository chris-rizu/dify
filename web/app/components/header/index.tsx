'use client'
import { useCallback, useEffect } from 'react'
import Link from 'next/link'
import { useBoolean } from 'ahooks'
import { useSelectedLayoutSegment } from 'next/navigation'
import { Bars3Icon } from '@heroicons/react/20/solid'
import { SparklesSoft } from '@/app/components/base/icons/src/public/common'
import PremiumBadge from '../base/premium-badge'
import AccountDropdown from './account-dropdown'
import AppNav from './app-nav'
import DatasetNav from './dataset-nav'
import EnvNav from './env-nav'
import PluginsNav from './plugins-nav'
import ExploreNav from './explore-nav'
import ToolsNav from './tools-nav'
import GithubStar from './github-star'
import LicenseNav from './license-env'
import { WorkspaceProvider } from '@/context/workspace-context'
import { useAppContext } from '@/context/app-context'
import LogoSite from '@/app/components/base/logo/logo-site'
import WorkplaceSelector from '@/app/components/header/account-dropdown/workplace-selector'
import useBreakpoints, { MediaType } from '@/hooks/use-breakpoints'
import { useProviderContext } from '@/context/provider-context'
import { useModalContext } from '@/context/modal-context'
import { useTranslation } from 'react-i18next'

const navClassName = `
  flex items-center relative mr-0 sm:mr-3 px-3 h-8 rounded-xl
  font-medium text-sm
  cursor-pointer
`

const Header = () => {
  const { isCurrentWorkspaceEditor, isCurrentWorkspaceDatasetOperator } = useAppContext()
  const { t } = useTranslation()

  const selectedSegment = useSelectedLayoutSegment()
  const media = useBreakpoints()
  const isMobile = media === MediaType.mobile
  const [isShowNavMenu, { toggle, setFalse: hideNavMenu }] = useBoolean(false)
  const { enableBilling, plan } = useProviderContext()
  const { setShowPricingModal, setShowAccountSettingModal } = useModalContext()
  const isFreePlan = plan.type === 'sandbox'
  const handlePlanClick = useCallback(() => {
    if (isFreePlan)
      setShowPricingModal()
    else
      setShowAccountSettingModal({ payload: 'billing' })
  }, [isFreePlan, setShowAccountSettingModal, setShowPricingModal])

  useEffect(() => {
    hideNavMenu()
    // eslint-disable-next-line react-hooks/exhaustive-deps
  }, [selectedSegment])
  return (
    <div className='flex flex-1 items-center justify-between pr-3'>
      <div className='flex items-center'>
        {isMobile && <div
          className='flex items-center justify-center h-8 w-8 cursor-pointer'
          onClick={toggle}
        >
          <Bars3Icon className="h-4 w-4 text-gray-500" />
        </div>}
        {!isMobile
        && <div className='flex w-64 p-2 pl-3 gap-1.5 items-center shrink-0 self-stretch'>
          <Link href="/apps" className='flex w-8 h-8 items-center justify-center gap-2 shrink-0'>
            <LogoSite className='object-contain' />
          </Link>
          <div className='font-light text-divider-deep'>/</div>
          <div className='flex items-center gap-0.5'>
            <WorkspaceProvider>
              <WorkplaceSelector />
            </WorkspaceProvider>
            {enableBilling && (
              <div className='select-none'>
                <PremiumBadge color='blue' allowHover={true} onClick={handlePlanClick}>
                  <SparklesSoft className='flex items-center py-[1px] pl-[3px] w-3.5 h-3.5 text-components-premium-badge-indigo-text-stop-0' />
                  <div className='system-xs-medium'>
                    <span className='p-1'>
                      {t('billing.upgradeBtn.encourageShort')}
                    </span>
                  </div>
                </PremiumBadge>
              </div>
            )}
          </div>
        </div>
        }
      </div>
      {isMobile && (
        <div className='flex'>
          <Link href="/apps" className='flex items-center mr-4'>
            <LogoSite />
          </Link>
          <div className='font-light text-divider-deep'>/</div>
          {enableBilling && (
            <div className='select-none'>
              <PremiumBadge color='blue' allowHover={true} onClick={handlePlanClick}>
                <SparklesSoft className='flex items-center py-[1px] pl-[3px] w-3.5 h-3.5 text-components-premium-badge-indigo-text-stop-0' />
                <div className='system-xs-medium'>
                  <span className='p-1'>
                    {t('billing.upgradeBtn.encourageShort')}
                  </span>
                </div>
              </PremiumBadge>
            </div>
          )}
          <GithubStar />
        </div>
      )}
      {!isMobile && (
        <div className='flex items-center'>
          {!isCurrentWorkspaceDatasetOperator && <ExploreNav className={navClassName} />}
          {!isCurrentWorkspaceDatasetOperator && <AppNav />}
          {(isCurrentWorkspaceEditor || isCurrentWorkspaceDatasetOperator) && <DatasetNav />}
          {!isCurrentWorkspaceDatasetOperator && <ToolsNav className={navClassName} />}
        </div>
      )}
<<<<<<< HEAD
      <div className='flex items-center shrink-0'>
=======
      <div className='flex items-center flex-shrink-0'>
        <LicenseNav />
>>>>>>> 99b0369f
        <EnvNav />
        <div className='mr-3'>
          <PluginsNav />
        </div>
        <AccountDropdown isMobile={isMobile} />
      </div>
      {(isMobile && isShowNavMenu) && (
        <div className='w-full flex flex-col p-2 gap-y-1'>
          {!isCurrentWorkspaceDatasetOperator && <ExploreNav className={navClassName} />}
          {!isCurrentWorkspaceDatasetOperator && <AppNav />}
          {(isCurrentWorkspaceEditor || isCurrentWorkspaceDatasetOperator) && <DatasetNav />}
          {!isCurrentWorkspaceDatasetOperator && <ToolsNav className={navClassName} />}
        </div>
      )}
    </div>
  )
}
export default Header<|MERGE_RESOLUTION|>--- conflicted
+++ resolved
@@ -62,29 +62,29 @@
           <Bars3Icon className="h-4 w-4 text-gray-500" />
         </div>}
         {!isMobile
-        && <div className='flex w-64 p-2 pl-3 gap-1.5 items-center shrink-0 self-stretch'>
-          <Link href="/apps" className='flex w-8 h-8 items-center justify-center gap-2 shrink-0'>
-            <LogoSite className='object-contain' />
-          </Link>
-          <div className='font-light text-divider-deep'>/</div>
-          <div className='flex items-center gap-0.5'>
-            <WorkspaceProvider>
-              <WorkplaceSelector />
-            </WorkspaceProvider>
-            {enableBilling && (
-              <div className='select-none'>
-                <PremiumBadge color='blue' allowHover={true} onClick={handlePlanClick}>
-                  <SparklesSoft className='flex items-center py-[1px] pl-[3px] w-3.5 h-3.5 text-components-premium-badge-indigo-text-stop-0' />
-                  <div className='system-xs-medium'>
-                    <span className='p-1'>
-                      {t('billing.upgradeBtn.encourageShort')}
-                    </span>
-                  </div>
-                </PremiumBadge>
-              </div>
-            )}
+          && <div className='flex w-64 p-2 pl-3 gap-1.5 items-center shrink-0 self-stretch'>
+            <Link href="/apps" className='flex w-8 h-8 items-center justify-center gap-2 shrink-0'>
+              <LogoSite className='object-contain' />
+            </Link>
+            <div className='font-light text-divider-deep'>/</div>
+            <div className='flex items-center gap-0.5'>
+              <WorkspaceProvider>
+                <WorkplaceSelector />
+              </WorkspaceProvider>
+              {enableBilling && (
+                <div className='select-none'>
+                  <PremiumBadge color='blue' allowHover={true} onClick={handlePlanClick}>
+                    <SparklesSoft className='flex items-center py-[1px] pl-[3px] w-3.5 h-3.5 text-components-premium-badge-indigo-text-stop-0' />
+                    <div className='system-xs-medium'>
+                      <span className='p-1'>
+                        {t('billing.upgradeBtn.encourageShort')}
+                      </span>
+                    </div>
+                  </PremiumBadge>
+                </div>
+              )}
+            </div>
           </div>
-        </div>
         }
       </div>
       {isMobile && (
@@ -116,12 +116,8 @@
           {!isCurrentWorkspaceDatasetOperator && <ToolsNav className={navClassName} />}
         </div>
       )}
-<<<<<<< HEAD
       <div className='flex items-center shrink-0'>
-=======
-      <div className='flex items-center flex-shrink-0'>
         <LicenseNav />
->>>>>>> 99b0369f
         <EnvNav />
         <div className='mr-3'>
           <PluginsNav />
