--- conflicted
+++ resolved
@@ -1,31 +1,15 @@
-from typing import Literal
+from typing import Literal, Optional
+
+from pydantic import BaseModel
 
 from core.workflow.entities.base_node_data_entities import BaseNodeData
 from core.workflow.utils.condition.entities import Condition
-
-
-class Condition(BaseModel):
-    """
-    Condition entity
-    """
-    variable_selector: list[str]
-    comparison_operator: Literal[
-        # for string or array
-        "contains", "not contains", "start with", "end with", "is", "is not", "empty", "not empty",
-            # for number
-        "=", "≠", ">", "<", "≥", "≤", "null", "not null"
-    ]
-    value: Optional[str] = None
 
 
 class IfElseNodeData(BaseNodeData):
     """
     Answer Node Data.
     """
-<<<<<<< HEAD
-    logical_operator: Literal["and", "or"] = "and"
-    conditions: list[Condition]
-=======
 
     class Case(BaseModel):
         """
@@ -38,5 +22,4 @@
     logical_operator: Optional[Literal["and", "or"]] = "and"
     conditions: Optional[list[Condition]] = None
 
-    cases: Optional[list[Case]] = None
->>>>>>> ed9e6922
+    cases: Optional[list[Case]] = None