--- conflicted
+++ resolved
@@ -69,7 +69,7 @@
   </div>
 }
 
-interface IDocumentsProps {
+type IDocumentsProps = {
   datasetId: string
 }
 
@@ -264,12 +264,8 @@
             ? <List
               embeddingAvailable={embeddingAvailable}
               documents={documentsList || []}
-<<<<<<< HEAD
-              datasetId={datasetId} onUpdate={mutate}
-=======
               datasetId={datasetId}
               onUpdate={handleUpdate}
->>>>>>> df5fb6dc
               selectedIds={selectedIds}
               onSelectedIdChange={setSelectedIds}
               pagination={{
