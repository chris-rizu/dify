--- conflicted
+++ resolved
@@ -71,7 +71,7 @@
 
   # plugin daemon
   plugin_daemon:
-    image: langgenius/dify-plugin-daemon:0.1.1-local
+    image: langgenius/dify-plugin-daemon:deploy-dev-local
     restart: always
     env_file:
       - ./middleware.env
@@ -124,12 +124,9 @@
       VOLCENGINE_TOS_ACCESS_KEY: ${PLUGIN_VOLCENGINE_TOS_ACCESS_KEY:-}
       VOLCENGINE_TOS_SECRET_KEY: ${PLUGIN_VOLCENGINE_TOS_SECRET_KEY:-}
       VOLCENGINE_TOS_REGION: ${PLUGIN_VOLCENGINE_TOS_REGION:-}
-<<<<<<< HEAD
-=======
       THIRD_PARTY_SIGNATURE_VERIFICATION_ENABLED: true
       THIRD_PARTY_SIGNATURE_VERIFICATION_PUBLIC_KEYS: /app/keys/publickey.pem
       FORCE_VERIFYING_SIGNATURE: false
->>>>>>> 21a3509b
     ports:
       - "${EXPOSE_PLUGIN_DAEMON_PORT:-5002}:${PLUGIN_DAEMON_PORT:-5002}"
       - "${EXPOSE_PLUGIN_DEBUGGING_PORT:-5003}:${PLUGIN_DEBUGGING_PORT:-5003}"
