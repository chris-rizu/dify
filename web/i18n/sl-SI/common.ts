const translation = {
  api: {
    success: 'Uspeh',
    actionSuccess: 'Dejanje je uspelo',
    saved: 'Shranjeno',
    create: 'Ustvarjeno',
    remove: 'Odstranjeno',
  },
  operation: {
    create: 'Ustvari',
    confirm: 'Potrdi',
    cancel: 'Prekliči',
    clear: 'Počisti',
    save: 'Shrani',
    saveAndEnable: 'Shrani in omogoči',
    edit: 'Uredi',
    add: 'Dodaj',
    added: 'Dodano',
    refresh: 'Osveži',
    reset: 'Ponastavi',
    search: 'Išči',
    change: 'Spremeni',
    remove: 'Odstrani',
    send: 'Pošlji',
    copy: 'Kopiraj',
    lineBreak: 'Prelom vrstice',
    sure: 'Prepričan sem',
    download: 'Prenesi',
    delete: 'Izbriši',
    settings: 'Nastavitve',
    setup: 'Nastavitev',
    getForFree: 'Dobite brezplačno',
    reload: 'Ponovno naloži',
    ok: 'V redu',
    log: 'Dnevnik',
    learnMore: 'Izvedi več',
    params: 'Parametri',
    duplicate: 'Podvoji',
    rename: 'Preimenuj',
    audioSourceUnavailable: 'Zvočni vir ni na voljo',
    copyImage: 'Kopiraj sliko',
    openInNewTab: 'Odpri v novem zavihku',
    zoomOut: 'Pomanjšanje',
    zoomIn: 'Povečava',
    saveAndRegenerate: 'Shranite in regenerirajte otroške koščke',
    close: 'Blizu',
    view: 'Pogled',
    regenerate: 'Regeneracijo',
    viewMore: 'POGLEJ VEČ',
    submit: 'Predložiti',
    skip: 'Ladja',
    imageCopied: 'Kopirana slika',
<<<<<<< HEAD
=======
    deleteApp: 'Izbriši aplikacijo',
>>>>>>> 363c46ac
  },
  errorMsg: {
    fieldRequired: '{{field}} je obvezno',
    urlError: 'url mora začeti z http:// ali https://',
  },
  placeholder: {
    input: 'Vnesite prosim',
    select: 'Izberite prosim',
  },
  voice: {
    language: {
      zhHans: 'Kitajščina (poenostavljena)',
      zhHant: 'Kitajščina (tradicionalna)',
      enUS: 'Angleščina',
      deDE: 'Nemščina',
      frFR: 'Francoščina',
      esES: 'Španščina',
      itIT: 'Italijanščina',
      thTH: 'Tajščina',
      idID: 'Indonezijščina',
      jaJP: 'Japonščina',
      koKR: 'Korejščina',
      ptBR: 'Portugalščina',
      ruRU: 'Ruščina',
      ukUA: 'Ukrajinščina',
      viVN: 'Vietnamščina',
      plPL: 'Poljščina',
      roRO: 'Romunščina',
      hiIN: 'Hindujščina',
      trTR: 'Turščina',
      faIR: 'Farsi',
    },
  },
  unit: {
    char: 'znaki',
  },
  actionMsg: {
    noModification: 'Trenutno ni sprememb.',
    modifiedSuccessfully: 'Spremenjeno uspešno',
    modifiedUnsuccessfully: 'Spremenjeno neuspešno',
    copySuccessfully: 'Kopirano uspešno',
    paySucceeded: 'Plačilo je uspelo',
    payCancelled: 'Plačilo preklicano',
    generatedSuccessfully: 'Generirano uspešno',
    generatedUnsuccessfully: 'Generirano neuspešno',
  },
  model: {
    params: {
      temperature: 'Temperatura',
      temperatureTip:
        'Nadzoruje naključnost: Znižanje temperature vodi do manj naključnih zaključkov. Ko se temperatura približa ničli, bo model postal determinističen in ponavljajoč.',
      top_p: 'Top P',
      top_pTip:
        'Nadzoruje raznolikost preko vzorčenja jedra: 0.5 pomeni, da je upoštevanih polovica vseh možnosti glede na njihovo verjetnost.',
      presence_penalty: 'Kaznovanje za prisotnost',
      presence_penaltyTip:
        'Kako močno kaznovati nove besede, glede na to, ali so se že pojavile v besedilu.\nPovečuje verjetnost, da bo model obravnaval nove teme.',
      frequency_penalty: 'Kaznovanje za frekvenco',
      frequency_penaltyTip:
        'Kako močno kaznovati nove besede glede na njihovo že obstoječo frekvenco v besedilu.\nZmanjšuje verjetnost, da bo model ponavljal iste vrstice.',
      max_tokens: 'Največje število žetonov',
      max_tokensTip:
        'Uporabljeno za omejitev največje dolžine odgovora, v žetonih.\nVečje vrednosti lahko omejijo prostor za besede, zgodovino pogovorov in znanje. \nPriporočljivo je nastaviti pod dve tretjini.\ngpt-4-1106-preview, gpt-4-vision-preview maksimalno število žetonov (vnos 128k, izhod 4k)',
      maxTokenSettingTip: 'Vaša nastavitev za največje število žetonov je visoka, kar lahko omeji prostor za pozive, poizvedbe in podatke. Razmislite o nastavitvi pod 2/3.',
      setToCurrentModelMaxTokenTip: 'Največje število žetonov je posodobljeno na 80 % največjega števila žetonov trenutnega modela {{maxToken}}.',
      stop_sequences: 'Zaporedja ustavljanja',
      stop_sequencesTip: 'Do štiri zaporedja, kjer bo API prenehal generirati nadaljnje žetone. Vrnjen tekst ne bo vseboval zaporedja ustavitve.',
      stop_sequencesPlaceholder: 'Vnesite zaporedje in pritisnite Tab',
    },
    tone: {
      Creative: 'Kreativno',
      Balanced: 'Uravnoteženo',
      Precise: 'Natančno',
      Custom: 'Po meri',
    },
    addMoreModel: 'Pojdite v nastavitve, da dodate več modelov',
  },
  menus: {
    status: 'beta',
    explore: 'Raziskuj',
    apps: 'Studio',
    plugins: 'Vtičniki',
    pluginsTips: 'Integrirajte vtičnike tretjih oseb ali ustvarite vtičnike, združljive s ChatGPT.',
    datasets: 'Znanje',
    datasetsTips: 'KMALU: Uvozite svoje besedilne podatke ali pišite podatke v realnem času preko spletnih kljuk za izboljšanje konteksta LLM.',
    newApp: 'Nova aplikacija',
    newDataset: 'Ustvari znanje',
    tools: 'Orodja',
  },
  userProfile: {
    settings: 'Nastavitve',
    emailSupport: 'Podpora po e-pošti',
    workspace: 'Delovni prostor',
    createWorkspace: 'Ustvari delovni prostor',
    helpCenter: 'Pomoč',
    communityFeedback: 'Povratne informacije',
    roadmap: 'Načrt razvoja',
    community: 'Skupnost',
    about: 'O nas',
    logout: 'Odjava',
  },
  settings: {
    accountGroup: 'SPLOŠNO',
    workplaceGroup: 'DELOVNI PROSTOR',
    account: 'Moj račun',
    members: 'Člani',
    billing: 'Zaračunavanje',
    integrations: 'Integracije',
    language: 'Jezik',
    provider: 'Ponudnik modelov',
    dataSource: 'Vir podatkov',
    plugin: 'Vtičniki',
    apiBasedExtension: 'Razširitev API-ja',
  },
  account: {
    account: 'Račun',
    myAccount: 'Moj račun',
    studio: 'Dify Studio',
    avatar: 'Avatar',
    name: 'Ime',
    email: 'E-pošta',
    password: 'Geslo',
    passwordTip: 'Lahko nastavite stalno geslo, če ne želite uporabljati začasnih prijavnih kod',
    setPassword: 'Nastavi geslo',
    resetPassword: 'Ponastavi geslo',
    currentPassword: 'Trenutno geslo',
    newPassword: 'Novo geslo',
    confirmPassword: 'Potrdi geslo',
    notEqual: 'Gesli se ne ujemata.',
    langGeniusAccount: 'Dify račun',
    langGeniusAccountTip: 'Vaš Dify račun in povezani uporabniški podatki.',
    editName: 'Uredi ime',
    showAppLength: 'Prikaz {{length}} aplikacij',
    delete: 'Izbriši račun',
    deleteTip: 'Brisanje vašega računa bo trajno izbrisalo vse vaše podatke in jih ne bo mogoče obnoviti.',
    deleteConfirmTip: 'Za potrditev pošljite naslednje s svojega registriranega e-poštnega naslova na ',
    permanentlyDeleteButton: 'Trajno izbriši račun',
    deletePrivacyLinkTip: 'Za več informacij o tem, kako ravnamo z vašimi podatki, si oglejte naše',
    feedbackPlaceholder: 'Neobvezno',
    sendVerificationButton: 'Pošlji kodo za preverjanje',
    feedbackLabel: 'Povejte nam, zakaj ste izbrisali račun?',
    verificationLabel: 'Koda za preverjanje',
    verificationPlaceholder: 'Prilepite 6-mestno kodo',
    deletePrivacyLink: 'Pravilnik o zasebnosti.',
    deletePlaceholder: 'Prosimo, vnesite svoj e-poštni naslov',
    deleteSuccessTip: 'Vaš račun potrebuje čas, da dokonča brisanje. Ko bo vse končano, vam bomo poslali e-pošto.',
    feedbackTitle: 'Povratne informacije',
    deleteLabel: 'Za potrditev spodaj vnesite svoj e-poštni naslov',
  },
  members: {
    team: 'Ekipa',
    invite: 'Dodaj',
    name: 'IME',
    lastActive: 'NAZADNJE AKTIVEN',
    role: 'VLOGE',
    pending: 'V teku...',
    owner: 'Lastnik',
    admin: 'Administrator',
    adminTip: 'Lahko ustvarja aplikacije in upravlja nastavitve ekipe',
    normal: 'Običajni uporabnik',
    normalTip: 'Lahko uporablja samo aplikacije, ne more ustvarjati aplikacij',
    builder: 'Graditelj',
    builderTip: 'Lahko ustvarja in ureja lastne aplikacije',
    editor: 'Urednik',
    editorTip: 'Lahko ustvarja in ureja aplikacije',
    datasetOperator: 'Skrbnik znanja',
    datasetOperatorTip: 'Lahko upravlja samo bazo znanja',
    inviteTeamMember: 'Dodaj člana ekipe',
    inviteTeamMemberTip: 'Do vaših podatkov bo lahko dostopal takoj po prijavi.',
    emailNotSetup: 'E-poštni strežnik ni nastavljen, zato vabil po e-pošti ni mogoče poslati. Prosimo, obvestite uporabnike o povezavi za povabilo, ki bo izdana po povabilu.',
    email: 'E-pošta',
    emailInvalid: 'Neveljaven format e-pošte',
    emailPlaceholder: 'Vnesite e-poštne naslove',
    sendInvite: 'Pošlji povabilo',
    invitedAsRole: 'Povabljen kot uporabnik {{role}}',
    invitationSent: 'Povabilo poslano',
    invitationSentTip: 'Povabilo poslano, in po prijavi v Dify bodo imeli dostop do vaših podatkov ekipe.',
    invitationLink: 'Povezava za povabilo',
    failedInvitationEmails: 'Spodnji uporabniki niso bili uspešno povabljeni',
    ok: 'V redu',
    removeFromTeam: 'Odstrani iz ekipe',
    removeFromTeamTip: 'Odstranjen bo dostop do ekipe',
    setAdmin: 'Nastavi za administratorja',
    setMember: 'Nastavi za običajnega člana',
    setBuilder: 'Nastavi za graditelja',
    setEditor: 'Nastavi za urednika',
    disInvite: 'Prekliči povabilo',
    deleteMember: 'Izbriši člana',
    you: '(Vi)',
  },
  integrations: {
    connected: 'Povezano',
    google: 'Google',
    googleAccount: 'Prijavite se z Google računom',
    github: 'GitHub',
    githubAccount: 'Prijavite se z GitHub računom',
    connect: 'Poveži',
  },
  language: {
    displayLanguage: 'Jezik prikaza',
    timezone: 'Časovni pas',
  },
  provider: {
    apiKey: 'API ključ',
    enterYourKey: 'Vnesite svoj API ključ tukaj',
    invalidKey: 'Neveljaven OpenAI API ključ',
    validatedError: 'Preverjanje ni uspelo: ',
    validating: 'Preverjam ključ...',
    saveFailed: 'Shranjevanje API ključa ni uspelo',
    apiKeyExceedBill: 'Ta API ključ nima več na voljo kvote, preberite',
    addKey: 'Dodaj ključ',
    comingSoon: 'Kmalu',
    editKey: 'Uredi',
    invalidApiKey: 'Neveljaven API ključ',
    azure: {
      apiBase: 'API Osnova',
      apiBasePlaceholder: 'URL API osnove vašega Azure OpenAI končnega mesta.',
      apiKey: 'API ključ',
      apiKeyPlaceholder: 'Vnesite svoj API ključ tukaj',
      helpTip: 'Spoznajte Azure OpenAI storitev',
    },
    openaiHosted: {
      openaiHosted: 'Gostovani OpenAI',
      onTrial: 'NA PREIZKUSU',
      exhausted: 'KVOTA PORABLJENA',
      desc: 'Gostitvena storitev OpenAI, ki jo ponuja Dify, vam omogoča uporabo modelov, kot je GPT-3.5. Preden porabite kvoto za preizkus, morate nastaviti druge ponudnike modelov.',
      callTimes: 'Časi klicev',
      usedUp: 'Kvota za preizkus porabljena. Dodajte svojega ponudnika modelov.',
      useYourModel: 'Trenutno uporabljate svojega ponudnika modelov.',
      close: 'Zapri',
    },
    anthropicHosted: {
      anthropicHosted: 'Anthropic Claude',
      onTrial: 'NA PREIZKUSU',
      exhausted: 'KVOTA PORABLJENA',
      desc: 'Zmogljiv model, ki se odlično obnese pri različnih nalogah, od sofisticiranega dialoga in ustvarjanja kreativnih vsebin do podrobnih navodil.',
      callTimes: 'Časi klicev',
      usedUp: 'Kvota za preizkus porabljena. Dodajte svojega ponudnika modelov.',
      useYourModel: 'Trenutno uporabljate svojega ponudnika modelov.',
      close: 'Zapri',
      trialQuotaTip: 'Vaša kvota za preskušanje antropičnih izdelkov bo potekla 11.3.2025 in po tem datumu ne bo več na voljo. Prosimo, da jo pravočasno izkoristite.',
    },
    anthropic: {
      using: 'Zmožnost vdelave uporablja',
      enableTip: 'Za omogočitev modela Anthropic morate najprej povezati OpenAI ali Azure OpenAI storitev.',
      notEnabled: 'Ni omogočeno',
      keyFrom: 'Pridobite svoj API ključ pri Anthropic',
    },
    encrypted: {
      front: 'Vaš API ključ bo šifriran in shranjen z uporabo',
      back: ' tehnologije.',
    },
  },
  modelProvider: {
    notConfigured: 'Sistemski model še ni popolnoma konfiguriran, nekatere funkcije morda ne bodo na voljo.',
    systemModelSettings: 'Nastavitve sistemskega modela',
    systemModelSettingsLink: 'Zakaj je potrebno nastaviti sistemski model?',
    selectModel: 'Izberite svoj model',
    setupModelFirst: 'Najprej nastavite svoj model',
    systemReasoningModel: {
      key: 'Sistemski model za sklepanja',
      tip: 'Nastavite privzeti model za sklepanja, ki se bo uporabljal za ustvarjanje aplikacij, kot tudi funkcije, kot so generiranje imen dialogov in predlaganje naslednjih vprašanj.',
    },
    embeddingModel: {
      key: 'Model za vdelavo',
      tip: 'Nastavite privzeti model za obdelavo vdelave dokumentov znanja, tako pri iskanju kot pri uvozu znanja se uporablja ta model za vektorizacijo. Preklop bo povzročil neusklajenost vektorske dimenzije med uvoženim znanjem in vprašanjem, kar bo povzročilo neuspešno iskanje. Da bi se izognili neuspehu pri iskanju, ne preklapljajte tega modela brez potrebe.',
      required: 'Model za vdelavo je obvezen',
    },
    speechToTextModel: {
      key: 'Model za pretvorbo govora v besedilo',
      tip: 'Nastavite privzeti model za vnos govora v besedilo v pogovoru.',
    },
    ttsModel: {
      key: 'Model za pretvorbo besedila v govor',
      tip: 'Nastavite privzeti model za pretvorbo besedila v govor v pogovoru.',
    },
    rerankModel: {
      key: 'Model za prerazvrstitev',
      tip: 'Model za prerazvrstitev bo prerazporedil seznam kandidatskih dokumentov na podlagi semantične ujemanja z uporabniško poizvedbo, s čimer se izboljšajo rezultati semantičnega razvrščanja.',
    },
    apiKey: 'API-KEY',
    quota: 'Kvote',
    searchModel: 'Model iskanja',
    noModelFound: 'Za {{model}} ni najden noben model',
    models: 'Modeli',
    showMoreModelProvider: 'Prikaži več ponudnikov modelov',
    selector: {
      tip: 'Ta model je bil odstranjen. Prosimo, dodajte model ali izberite drugega.',
      emptyTip: 'Ni razpoložljivih modelov',
      emptySetting: 'Prosimo, pojdite v nastavitve za konfiguracijo',
      rerankTip: 'Prosimo, nastavite model za prerazvrstitev',
    },
    card: {
      quota: 'KVOTE',
      onTrial: 'Na preizkusu',
      paid: 'Plačano',
      quotaExhausted: 'Kvote porabljene',
      callTimes: 'Časi klicev',
      tokens: 'Žetoni',
      buyQuota: 'Kupi kvoto',
      priorityUse: 'Prednostna uporaba',
      removeKey: 'Odstrani API ključ',
      tip: 'Prednostno se bo uporabila plačana kvota. Kvota za preizkus se bo uporabila, ko bo plačana kvota porabljena.',
    },
    item: {
      deleteDesc: '{{modelName}} se uporablja kot sistemski model za sklepanja. Nekatere funkcije ne bodo na voljo po odstranitvi. Prosimo, potrdite.',
      freeQuota: 'BREZPLAČNA KVOTA',
    },
    addApiKey: 'Dodaj svoj API ključ',
    invalidApiKey: 'Neveljaven API ključ',
    encrypted: {
      front: 'Vaš API ključ bo šifriran in shranjen z uporabo',
      back: ' tehnologije.',
    },
    freeQuota: {
      howToEarn: 'Kako zaslužiti',
    },
    addMoreModelProvider: 'DODAJ VEČ PONUDNIKOV MODELOV',
    addModel: 'Dodaj model',
    modelsNum: '{{num}} modelov',
    showModels: 'Prikaži modele',
    showModelsNum: 'Prikaži {{num}} modelov',
    collapse: 'Strni',
    config: 'Konfiguracija',
    modelAndParameters: 'Model in parametri',
    model: 'Model',
    featureSupported: '{{feature}} podprto',
    callTimes: 'Število klicev',
    credits: 'Sporočilni krediti',
    buyQuota: 'Kupi kvoto',
    getFreeTokens: 'Pridobi brezplačne žetone',
    priorityUsing: 'Prednostna uporaba',
    deprecated: 'Zastarelo',
    confirmDelete: 'Potrdite izbris?',
    quotaTip: 'Preostali razpoložljivi brezplačni žetoni',
    loadPresets: 'Naloži prednastavitve',
    parameters: 'PARAMETRI',
    loadBalancing: 'Uravnoteženje obremenitev',
    loadBalancingDescription: 'Zmanjšajte pritisk s pomočjo več sklopov poverilnic.',
    loadBalancingHeadline: 'Uravnoteženje obremenitev',
    configLoadBalancing: 'Konfiguracija uravnoteženja obremenitev',
    modelHasBeenDeprecated: 'Ta model je zastarel',
    providerManaged: 'Upravljano s strani ponudnika',
    providerManagedDescription: 'Uporabite enoten sklop poverilnic, ki jih zagotovi ponudnik modela.',
    defaultConfig: 'Privzeta konfiguracija',
    apiKeyStatusNormal: 'Stanje API ključa je normalno',
    apiKeyRateLimit: 'Omejitev hitrosti je dosežena, na voljo po {{seconds}} sekundah',
    addConfig: 'Dodaj konfiguracijo',
    editConfig: 'Uredi konfiguracijo',
    loadBalancingLeastKeyWarning: 'Za omogočanje uravnoteženja obremenitev morata biti omogočena vsaj 2 ključa.',
    loadBalancingInfo: 'Privzeto uravnoteženje obremenitev uporablja strategijo Round-robin. Če se sproži omejitev hitrosti, se uporabi 1-minutno obdobje ohlajanja.',
    upgradeForLoadBalancing: 'Nadgradite svoj načrt, da omogočite uravnoteženje obremenitev.',
    dataSource: {
      add: 'Dodaj vir podatkov',
      connect: 'Poveži',
      configure: 'Konfiguriraj',
      notion: {
        title: 'Notion',
        description: 'Uporaba Notiona kot vira podatkov za Znanost.',
        connectedWorkspace: 'Povezano delovno okolje',
        addWorkspace: 'Dodaj delovno okolje',
        connected: 'Povezan',
        disconnected: 'Prekinjen',
        changeAuthorizedPages: 'Spremeni pooblaščene strani',
        pagesAuthorized: 'Pooblaščene strani',
        sync: 'Sinhroniziraj',
        remove: 'Odstrani',
        selector: {
          pageSelected: 'Izbrane strani',
          searchPages: 'Iskanje strani...',
          noSearchResult: 'Ni rezultatov iskanja',
          addPages: 'Dodaj strani',
          preview: 'PREDOGLED',
        },
      },
      website: {
        title: 'Spletna stran',
        description: 'Uvoz vsebine s spletnih strani z uporabo spletnega pajka.',
        with: 'S',
        configuredCrawlers: 'Konfigurirani pajki',
        active: 'Aktiven',
        inactive: 'Neaktiven',
      },
    },
    plugin: {
      serpapi: {
        apiKey: 'API ključ',
        apiKeyPlaceholder: 'Vnesite svoj API ključ',
        keyFrom: 'Pridobite svoj SerpAPI ključ na strani računa SerpAPI',
      },
    },
    apiBasedExtension: {
      title: 'Razširitve API omogočajo centralizirano upravljanje API, kar poenostavi konfiguracijo za enostavno uporabo v aplikacijah Dify.',
      link: 'Naučite se, kako razviti svojo API razširitev.',
      linkUrl: 'https://docs.dify.ai/features/extension/api_based_extension',
      add: 'Dodaj API razširitev',
      selector: {
        title: 'API razširitev',
        placeholder: 'Prosimo, izberite API razširitev',
        manage: 'Upravljaj API razširitev',
      },
      modal: {
        title: 'Dodaj API razširitev',
        editTitle: 'Uredi API razširitev',
        name: {
          title: 'Ime',
          placeholder: 'Vnesite ime',
        },
        apiEndpoint: {
          title: 'API konec',
          placeholder: 'Vnesite API konec',
        },
        apiKey: {
          title: 'API ključ',
          placeholder: 'Vnesite API ključ',
          lengthError: 'Dolžina API ključa ne sme biti manjša od 5 znakov',
        },
      },
      type: 'Tip',
    },
    about: {
      changeLog: 'Dnevnik sprememb',
      updateNow: 'Posodobi zdaj',
      nowAvailable: 'Dify {{version}} je zdaj na voljo.',
      latestAvailable: 'Dify {{version}} je najnovejša različica na voljo.',
    },
    appMenus: {
      overview: 'Nadzor',
      promptEng: 'Orkestriraj',
      apiAccess: 'Dostop API',
      logAndAnn: 'Dnevniki in objave',
      logs: 'Dnevniki',
    },
    environment: {
      testing: 'TESTIRANJE',
      development: 'RAZVOJ',
    },
    appModes: {
      completionApp: 'Generator besedila',
      chatApp: 'Klepetalna aplikacija',
    },
    datasetMenus: {
      documents: 'Dokumenti',
      hitTesting: 'Preizkušanje pridobivanja',
      settings: 'Nastavitve',
      emptyTip: 'Znanost še ni povezana, pojdite v aplikacijo ali vtičnik, da dokončate povezavo.',
      viewDoc: 'Ogled dokumentacije',
      relatedApp: 'povezane aplikacije',
    },
    voiceInput: {
      speaking: 'Govorite zdaj...',
      converting: 'Pretvarjanje v besedilo...',
      notAllow: 'mikrofon ni pooblaščen',
    },
    modelName: {
      'gpt-3.5-turbo': 'GPT-3.5-Turbo',
      'gpt-3.5-turbo-16k': 'GPT-3.5-Turbo-16K',
      'gpt-4': 'GPT-4',
      'gpt-4-32k': 'GPT-4-32K',
      'text-davinci-003': 'Text-Davinci-003',
      'text-embedding-ada-002': 'Text-Embedding-Ada-002',
      'whisper-1': 'Whisper-1',
      'claude-instant-1': 'Claude-Instant',
      'claude-2': 'Claude-2',
    },
    chat: {
      renameConversation: 'Preimenuj pogovor',
      conversationName: 'Ime pogovora',
      conversationNamePlaceholder: 'Vnesite ime pogovora',
      conversationNameCanNotEmpty: 'Ime pogovora je obvezno',
      citation: {
        title: 'CITATI',
        linkToDataset: 'Povezava do znanja',
        characters: 'Znakov:',
        hitCount: 'Število zadetkov:',
        vectorHash: 'Vektorski hash:',
        hitScore: 'Ocena zadetka:',
      },
    },
    promptEditor: {
      placeholder: 'Tukaj napišite svoje pozivno besedilo, vnesite \'{\' za vstavljanje spremenljivke, vnesite \'/\' za vstavljanje vsebinskega bloka poziva',
      context: {
        item: {
          title: 'Kontekst',
          desc: 'Vstavi predlogo konteksta',
        },
        modal: {
          title: '{{num}} Znanost v kontekstu',
          add: 'Dodaj kontekst ',
          footer: 'Kontekste lahko upravljate v spodnjem razdelku Kontekst.',
        },
      },
      history: {
        item: {
          title: 'Zgodovina pogovora',
          desc: 'Vstavi predlogo zgodovinskega sporočila',
        },
        modal: {
          title: 'PRIMER',
          user: 'Pozdravljeni',
          assistant: 'Pozdravljeni! Kako vam lahko pomagam danes?',
          edit: 'Uredi imena vlog pogovora',
        },
      },
      variable: {
        item: {
          title: 'Spremenljivke in zunanji orodja',
          desc: 'Vstavi spremenljivke in zunanja orodja',
        },
        outputToolDisabledItem: {
          title: 'Spremenljivke',
          desc: 'Vstavi spremenljivke',
        },
        modal: {
          add: 'Nova spremenljivka',
          addTool: 'Novo orodje',
        },
      },
      query: {
        item: {
          title: 'Poizvedba',
          desc: 'Vstavi predlogo uporabniške poizvedbe',
        },
      },
      existed: 'Že obstaja v pozivu',
    },
    imageUploader: {
      uploadFromComputer: 'Naloži iz računalnika',
      uploadFromComputerReadError: 'Branje slike ni uspelo, poskusite znova.',
      uploadFromComputerUploadError: 'Nalaganje slike ni uspelo, poskusite znova.',
      uploadFromComputerLimit: 'Nalaganje slik ne sme presegati {{size}} MB',
      pasteImageLink: 'Prilepi povezavo do slike',
      pasteImageLinkInputPlaceholder: 'Tukaj prilepite povezavo do slike',
      pasteImageLinkInvalid: 'Neveljavna povezava slike',
      imageUpload: 'Nalaganje slike',
    },
    tag: {
      placeholder: 'Vse oznake',
      addNew: 'Dodaj novo oznako',
      noTag: 'Ni oznak',
      noTagYet: 'Še ni oznak',
      addTag: 'Dodaj oznake',
      editTag: 'Uredi oznake',
      manageTags: 'Upravljaj oznake',
      selectorPlaceholder: 'Vnesite za iskanje ali ustvarjanje',
      create: 'Ustvari',
      delete: 'Izbriši oznako',
      deleteTip: 'Oznaka se uporablja, jo želite izbrisati?',
      created: 'Oznaka uspešno ustvarjena',
      failed: 'Ustvarjanje oznake ni uspelo',
    },
  },
  dataSource: {
    notion: {
      selector: {
        pageSelected: 'Izbrane strani',
        addPages: 'Dodajanje strani',
        searchPages: 'Iskanje strani ...',
        noSearchResult: 'Ni rezultatov iskanja',
        preview: 'PREDOGLED',
      },
      connected: 'Povezani',
      remove: 'Odstrani',
      addWorkspace: 'Dodajanje delovnega prostora',
      connectedWorkspace: 'Povezani delovni prostor',
      description: 'Uporaba pojma kot vira podatkov za znanje.',
      disconnected: 'Odklopi',
      pagesAuthorized: 'Dovoljene strani',
      title: 'Pojem',
      changeAuthorizedPages: 'Spreminjanje pooblaščenih strani',
      sync: 'Sinhroniziranje',
    },
    website: {
      active: 'Dejaven',
      configuredCrawlers: 'Konfigurirani pajki',
      title: 'Spletna stran',
      inactive: 'Neaktiven',
      description: 'Uvozite vsebino s spletnih mest s spletnim pajkom.',
      with: 'S',
    },
    add: 'Dodajanje vira podatkov',
    connect: 'Povezati',
    configure: 'Konfigurirati',
  },
  plugin: {
    serpapi: {
      apiKeyPlaceholder: 'Vnesite ključ API',
      apiKey: 'API ključ',
      keyFrom: 'Pridobite svoj ključ SerpAPI na strani računa SerpAPI',
    },
  },
  apiBasedExtension: {
    selector: {
      placeholder: 'Prosimo, izberite razširitev API-ja',
      manage: 'Upravljanje razširitve API',
      title: 'Razširitev API-ja',
    },
    modal: {
      name: {
        placeholder: 'Prosimo, vnesite ime',
        title: 'Ime',
      },
      apiEndpoint: {
        title: 'Končna točka API-ja',
        placeholder: 'Prosimo, vnesite končno točko API-ja',
      },
      apiKey: {
        lengthError: 'Dolžina ključa API ne sme biti manjša od 5 znakov',
        title: 'Ključ API-ja',
        placeholder: 'Prosimo, vnesite API-ključ',
      },
      editTitle: 'Uredi razširitev API-ja',
      title: 'Dodajanje razširitve API-ja',
    },
    type: 'Vrsta',
    link: 'Preberite, kako razvijete lastno razširitev API-ja.',
    title: 'Razširitve API zagotavljajo centralizirano upravljanje API, kar poenostavlja konfiguracijo za enostavno uporabo v aplikacijah Dify.',
    linkUrl: 'https://docs.dify.ai/features/extension/api_based_extension',
    add: 'Dodajanje razširitve API-ja',
  },
  about: {
    updateNow: 'Posodobi zdaj',
    nowAvailable: 'Dify {{version}} je zdaj na voljo.',
    latestAvailable: 'Dify {{version}} je najnovejša različica, ki je na voljo.',
    changeLog: 'Dnevnik sprememb',
  },
  appMenus: {
    apiAccess: 'Dostop do API-ja',
    logs: 'Dnevniki',
    logAndAnn: 'Dnevniki & Ann.',
    promptEng: 'Orkester',
    overview: 'Spremljanje',
  },
  environment: {
    development: 'RAZVOJ',
    testing: 'PREIZKUŠANJE',
  },
  appModes: {
    completionApp: 'Generator besedila',
    chatApp: 'Aplikacija za klepet',
  },
  datasetMenus: {
    documents: 'Dokumentov',
    settings: 'Nastavitve',
    hitTesting: 'Testiranje pridobivanja',
    emptyTip: 'Znanje ni bilo povezano, prosimo, pojdite na aplikacijo ali vtičnik, da dokončate združenje.',
    viewDoc: 'Oglejte si dokumentacijo',
    relatedApp: 'Povezane aplikacije',
    noRelatedApp: 'Brez povezanih aplikacij',
  },
  voiceInput: {
    notAllow: 'Mikrofon ni pooblaščen',
    speaking: 'Spregovorite zdaj ...',
    converting: 'Pretvorba v besedilo ...',
  },
  modelName: {
    'claude-2': 'Claude-2',
    'gpt-4-32k': 'GPT-4-32K',
    'text-embedding-ada-002': 'Vdelava besedila-Ada-002',
    'gpt-4': 'GPT-4',
    'whisper-1': 'Šepet-1',
    'claude-instant-1': 'Claude-Instant',
    'text-davinci-003': 'Besedilo-Davinci-003',
    'gpt-3.5-turbo-16k': 'GPT-3.5-Turbo-16K',
    'gpt-3.5-turbo': 'GPT-3.5-Turbo',
  },
  chat: {
    citation: {
      vectorHash: 'Vektorska razpršitev:',
      hitScore: 'Rezultat pridobivanja:',
      linkToDataset: 'Povezava do znanja',
      hitCount: 'Število pridobivanja:',
      characters: 'Znakov:',
      title: 'CITATI',
    },
    conversationNameCanNotEmpty: 'Zahtevano ime pogovora',
    inputPlaceholder: 'Pogovorite se z botom',
    renameConversation: 'Preimenovanje pogovora',
    conversationName: 'Ime pogovora',
    conversationNamePlaceholder: 'Prosimo, vnesite ime pogovora',
  },
  promptEditor: {
    context: {
      item: {
        desc: 'Vstavljanje predloge konteksta',
        title: 'Kontekstu',
      },
      modal: {
        footer: 'Kontekste lahko upravljate v spodnjem razdelku Kontekst.',
        title: '{{num}} Znanje v kontekstu',
        add: 'Dodajanje konteksta',
      },
    },
    history: {
      item: {
        desc: 'Vstavljanje predloge zgodovinskega sporočila',
        title: 'Zgodovina pogovorov',
      },
      modal: {
        title: 'PRIMER',
        edit: 'Urejanje imen vlog v pogovoru',
        assistant: 'Zdravo! Kako vam lahko pomagam danes?',
        user: 'Zdravo',
      },
    },
    variable: {
      item: {
        desc: 'Vstavljanje spremenljivk in zunanjih orodij',
        title: 'Spremenljivke in zunanja orodja',
      },
      outputToolDisabledItem: {
        title: 'Spremenljivke',
        desc: 'Vstavljanje spremenljivk',
      },
      modal: {
        addTool: 'Novo orodje',
        add: 'Nova spremenljivka',
      },
    },
    query: {
      item: {
        title: 'Poizvedba',
        desc: 'Vstavljanje predloge uporabniške poizvedbe',
      },
    },
    existed: 'Že obstaja v pozivu',
    placeholder: 'Tukaj vnesite svojo pozivno besedo, vnesite \'{\' za vstavljanje spremenljivke, vnesite \'/\', da vstavite blok vsebine',
  },
  imageUploader: {
    pasteImageLinkInvalid: 'Neveljavna povezava do slike',
    uploadFromComputerLimit: 'Nalaganje slik ne sme presegati {{size}} MB',
    uploadFromComputerUploadError: 'Nalaganje slike ni uspelo, naložite ga znova.',
    pasteImageLink: 'Prilepi povezavo do slike',
    imageUpload: 'Nalaganje slik',
    uploadFromComputer: 'Naloži iz računalnika',
    pasteImageLinkInputPlaceholder: 'Tukaj prilepi povezavo do slike',
    uploadFromComputerReadError: 'Branje slik ni uspelo, poskusite znova.',
  },
  fileUploader: {
    fileExtensionNotSupport: 'Datotečna pripona ni podprta',
    pasteFileLinkInvalid: 'Neveljavna povezava do datoteke',
    pasteFileLink: 'Prilepi povezavo do datoteke',
    pasteFileLinkInputPlaceholder: 'Vnesite URL ...',
    uploadFromComputerUploadError: 'Nalaganje datoteke ni uspelo, naložite ga znova.',
    uploadFromComputer: 'Lokalno nalaganje',
    uploadFromComputerLimit: 'Nalaganje {{type}} ne sme presegati {{size}}',
    uploadFromComputerReadError: 'Branje datoteke ni uspelo, poskusite znova.',
  },
  tag: {
    addTag: 'Dodajanje oznak',
    delete: 'Brisanje oznake',
    manageTags: 'Upravljanje oznak',
    addNew: 'Dodajanje nove oznake',
    placeholder: 'Vse oznake',
    failed: 'Ustvarjanje oznake ni uspelo',
    editTag: 'Urejanje oznak',
    created: 'Oznaka je bila uspešno ustvarjena',
    noTagYet: 'Še ni oznak',
    create: 'Ustvariti',
    deleteTip: 'Oznaka se uporablja, jo izbrišite?',
    noTag: 'Brez oznak',
    selectorPlaceholder: 'Vnesite za iskanje ali ustvarjanje',
  },
  license: {
    expiring_plural: 'Poteče v {{count}} dneh',
    expiring: 'Poteče v enem dnevu',
  },
  pagination: {
    perPage: 'Elementi na stran',
  },
}

export default translation<|MERGE_RESOLUTION|>--- conflicted
+++ resolved
@@ -50,10 +50,7 @@
     submit: 'Predložiti',
     skip: 'Ladja',
     imageCopied: 'Kopirana slika',
-<<<<<<< HEAD
-=======
     deleteApp: 'Izbriši aplikacijo',
->>>>>>> 363c46ac
   },
   errorMsg: {
     fieldRequired: '{{field}} je obvezno',
