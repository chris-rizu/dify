import { API_PREFIX, IS_CE_EDITION, PUBLIC_API_PREFIX, PUBLIC_WEB_PREFIX, WEB_PREFIX } from '@/config'
import { refreshAccessTokenOrRelogin } from './refresh-token'
import Toast from '@/app/components/base/toast'
import type { AnnotationReply, MessageEnd, MessageReplace, ThoughtItem } from '@/app/components/base/chat/chat/type'
import type { VisionFile } from '@/types/app'
import type {
  AgentLogResponse,
  IterationFinishedResponse,
  IterationNextResponse,
  IterationStartedResponse,
  LoopFinishedResponse,
  LoopNextResponse,
  LoopStartedResponse,
  NodeFinishedResponse,
  NodeStartedResponse,
  ParallelBranchFinishedResponse,
  ParallelBranchStartedResponse,
  TextChunkResponse,
  TextReplaceResponse,
  WorkflowFinishedResponse,
  WorkflowStartedResponse,
} from '@/types/workflow'
import { removeAccessToken } from '@/app/components/share/utils'
import type { FetchOptionType, ResponseError } from './fetch'
import { ContentType, base, baseOptions, getAccessToken } from './fetch'
import { asyncRunSafe } from '@/utils'
const TIME_OUT = 100000

export type IOnDataMoreInfo = {
  conversationId?: string
  taskId?: string
  messageId: string
  errorMessage?: string
  errorCode?: string
}

export type IOnData = (message: string, isFirstMessage: boolean, moreInfo: IOnDataMoreInfo) => void
export type IOnThought = (though: ThoughtItem) => void
export type IOnFile = (file: VisionFile) => void
export type IOnMessageEnd = (messageEnd: MessageEnd) => void
export type IOnMessageReplace = (messageReplace: MessageReplace) => void
export type IOnAnnotationReply = (messageReplace: AnnotationReply) => void
export type IOnCompleted = (hasError?: boolean, errorMessage?: string) => void
export type IOnError = (msg: string, code?: string) => void

export type IOnWorkflowStarted = (workflowStarted: WorkflowStartedResponse) => void
export type IOnWorkflowFinished = (workflowFinished: WorkflowFinishedResponse) => void
export type IOnNodeStarted = (nodeStarted: NodeStartedResponse) => void
export type IOnNodeFinished = (nodeFinished: NodeFinishedResponse) => void
export type IOnIterationStarted = (workflowStarted: IterationStartedResponse) => void
export type IOnIterationNext = (workflowStarted: IterationNextResponse) => void
export type IOnNodeRetry = (nodeFinished: NodeFinishedResponse) => void
export type IOnIterationFinished = (workflowFinished: IterationFinishedResponse) => void
export type IOnParallelBranchStarted = (parallelBranchStarted: ParallelBranchStartedResponse) => void
export type IOnParallelBranchFinished = (parallelBranchFinished: ParallelBranchFinishedResponse) => void
export type IOnTextChunk = (textChunk: TextChunkResponse) => void
export type IOnTTSChunk = (messageId: string, audioStr: string, audioType?: string) => void
export type IOnTTSEnd = (messageId: string, audioStr: string, audioType?: string) => void
export type IOnTextReplace = (textReplace: TextReplaceResponse) => void
export type IOnLoopStarted = (workflowStarted: LoopStartedResponse) => void
export type IOnLoopNext = (workflowStarted: LoopNextResponse) => void
export type IOnLoopFinished = (workflowFinished: LoopFinishedResponse) => void
export type IOnAgentLog = (agentLog: AgentLogResponse) => void

export type IOtherOptions = {
  isPublicAPI?: boolean
  isMarketplaceAPI?: boolean
  bodyStringify?: boolean
  needAllResponseContent?: boolean
  deleteContentType?: boolean
  silent?: boolean
  onData?: IOnData // for stream
  onThought?: IOnThought
  onFile?: IOnFile
  onMessageEnd?: IOnMessageEnd
  onMessageReplace?: IOnMessageReplace
  onError?: IOnError
  onCompleted?: IOnCompleted // for stream
  getAbortController?: (abortController: AbortController) => void

  onWorkflowStarted?: IOnWorkflowStarted
  onWorkflowFinished?: IOnWorkflowFinished
  onNodeStarted?: IOnNodeStarted
  onNodeFinished?: IOnNodeFinished
  onIterationStart?: IOnIterationStarted
  onIterationNext?: IOnIterationNext
  onIterationFinish?: IOnIterationFinished
  onNodeRetry?: IOnNodeRetry
  onParallelBranchStarted?: IOnParallelBranchStarted
  onParallelBranchFinished?: IOnParallelBranchFinished
  onTextChunk?: IOnTextChunk
  onTTSChunk?: IOnTTSChunk
  onTTSEnd?: IOnTTSEnd
  onTextReplace?: IOnTextReplace
  onLoopStart?: IOnLoopStarted
  onLoopNext?: IOnLoopNext
  onLoopFinish?: IOnLoopFinished
  onAgentLog?: IOnAgentLog
}

function unicodeToChar(text: string) {
  if (!text)
    return ''

  return text.replace(/\\u[0-9a-f]{4}/g, (_match, p1) => {
    return String.fromCharCode(Number.parseInt(p1, 16))
  })
}

<<<<<<< HEAD
function requiredWebSSOLogin(message?: string) {
  const params = new URLSearchParams()
  params.append('redirect_url', globalThis.location.pathname)
  if (message)
    params.append('message', message)
  globalThis.location.href = `/webapp-signin?${params.toString()}`
=======
function requiredWebSSOLogin() {
  globalThis.location.href = `${PUBLIC_WEB_PREFIX}/webapp-signin?redirect_url=${globalThis.location.pathname}`
>>>>>>> 85eb55de
}

export function format(text: string) {
  let res = text.trim()
  if (res.startsWith('\n'))
    res = res.replace('\n', '')

  return res.replaceAll('\n', '<br/>').replaceAll('```', '')
}

const handleStream = (
  response: Response,
  onData: IOnData,
  onCompleted?: IOnCompleted,
  onThought?: IOnThought,
  onMessageEnd?: IOnMessageEnd,
  onMessageReplace?: IOnMessageReplace,
  onFile?: IOnFile,
  onWorkflowStarted?: IOnWorkflowStarted,
  onWorkflowFinished?: IOnWorkflowFinished,
  onNodeStarted?: IOnNodeStarted,
  onNodeFinished?: IOnNodeFinished,
  onIterationStart?: IOnIterationStarted,
  onIterationNext?: IOnIterationNext,
  onIterationFinish?: IOnIterationFinished,
  onLoopStart?: IOnLoopStarted,
  onLoopNext?: IOnLoopNext,
  onLoopFinish?: IOnLoopFinished,
  onNodeRetry?: IOnNodeRetry,
  onParallelBranchStarted?: IOnParallelBranchStarted,
  onParallelBranchFinished?: IOnParallelBranchFinished,
  onTextChunk?: IOnTextChunk,
  onTTSChunk?: IOnTTSChunk,
  onTTSEnd?: IOnTTSEnd,
  onTextReplace?: IOnTextReplace,
  onAgentLog?: IOnAgentLog,
) => {
  if (!response.ok)
    throw new Error('Network response was not ok')

  const reader = response.body?.getReader()
  const decoder = new TextDecoder('utf-8')
  let buffer = ''
  let bufferObj: Record<string, any>
  let isFirstMessage = true
  function read() {
    let hasError = false
    reader?.read().then((result: any) => {
      if (result.done) {
        onCompleted && onCompleted()
        return
      }
      buffer += decoder.decode(result.value, { stream: true })
      const lines = buffer.split('\n')
      try {
        lines.forEach((message) => {
          if (message.startsWith('data: ')) { // check if it starts with data:
            try {
              bufferObj = JSON.parse(message.substring(6)) as Record<string, any>// remove data: and parse as json
            }
            catch {
              // mute handle message cut off
              onData('', isFirstMessage, {
                conversationId: bufferObj?.conversation_id,
                messageId: bufferObj?.message_id,
              })
              return
            }
            if (bufferObj.status === 400 || !bufferObj.event) {
              onData('', false, {
                conversationId: undefined,
                messageId: '',
                errorMessage: bufferObj?.message,
                errorCode: bufferObj?.code,
              })
              hasError = true
              onCompleted?.(true, bufferObj?.message)
              return
            }
            if (bufferObj.event === 'message' || bufferObj.event === 'agent_message') {
              // can not use format here. Because message is splitted.
              onData(unicodeToChar(bufferObj.answer), isFirstMessage, {
                conversationId: bufferObj.conversation_id,
                taskId: bufferObj.task_id,
                messageId: bufferObj.id,
              })
              isFirstMessage = false
            }
            else if (bufferObj.event === 'agent_thought') {
              onThought?.(bufferObj as ThoughtItem)
            }
            else if (bufferObj.event === 'message_file') {
              onFile?.(bufferObj as VisionFile)
            }
            else if (bufferObj.event === 'message_end') {
              onMessageEnd?.(bufferObj as MessageEnd)
            }
            else if (bufferObj.event === 'message_replace') {
              onMessageReplace?.(bufferObj as MessageReplace)
            }
            else if (bufferObj.event === 'workflow_started') {
              onWorkflowStarted?.(bufferObj as WorkflowStartedResponse)
            }
            else if (bufferObj.event === 'workflow_finished') {
              onWorkflowFinished?.(bufferObj as WorkflowFinishedResponse)
            }
            else if (bufferObj.event === 'node_started') {
              onNodeStarted?.(bufferObj as NodeStartedResponse)
            }
            else if (bufferObj.event === 'node_finished') {
              onNodeFinished?.(bufferObj as NodeFinishedResponse)
            }
            else if (bufferObj.event === 'iteration_started') {
              onIterationStart?.(bufferObj as IterationStartedResponse)
            }
            else if (bufferObj.event === 'iteration_next') {
              onIterationNext?.(bufferObj as IterationNextResponse)
            }
            else if (bufferObj.event === 'iteration_completed') {
              onIterationFinish?.(bufferObj as IterationFinishedResponse)
            }
            else if (bufferObj.event === 'loop_started') {
              onLoopStart?.(bufferObj as LoopStartedResponse)
            }
            else if (bufferObj.event === 'loop_next') {
              onLoopNext?.(bufferObj as LoopNextResponse)
            }
            else if (bufferObj.event === 'loop_completed') {
              onLoopFinish?.(bufferObj as LoopFinishedResponse)
            }
            else if (bufferObj.event === 'node_retry') {
              onNodeRetry?.(bufferObj as NodeFinishedResponse)
            }
            else if (bufferObj.event === 'parallel_branch_started') {
              onParallelBranchStarted?.(bufferObj as ParallelBranchStartedResponse)
            }
            else if (bufferObj.event === 'parallel_branch_finished') {
              onParallelBranchFinished?.(bufferObj as ParallelBranchFinishedResponse)
            }
            else if (bufferObj.event === 'text_chunk') {
              onTextChunk?.(bufferObj as TextChunkResponse)
            }
            else if (bufferObj.event === 'text_replace') {
              onTextReplace?.(bufferObj as TextReplaceResponse)
            }
            else if (bufferObj.event === 'agent_log') {
              onAgentLog?.(bufferObj as AgentLogResponse)
            }
            else if (bufferObj.event === 'tts_message') {
              onTTSChunk?.(bufferObj.message_id, bufferObj.audio, bufferObj.audio_type)
            }
            else if (bufferObj.event === 'tts_message_end') {
              onTTSEnd?.(bufferObj.message_id, bufferObj.audio)
            }
          }
        })
        buffer = lines[lines.length - 1]
      }
      catch (e) {
        onData('', false, {
          conversationId: undefined,
          messageId: '',
          errorMessage: `${e}`,
        })
        hasError = true
        onCompleted?.(true, e as string)
        return
      }
      if (!hasError)
        read()
    })
  }
  read()
}

const baseFetch = base

export const upload = async (options: any, isPublicAPI?: boolean, url?: string, searchParams?: string): Promise<any> => {
  const urlPrefix = isPublicAPI ? PUBLIC_API_PREFIX : API_PREFIX
  const token = await getAccessToken(isPublicAPI)
  const defaultOptions = {
    method: 'POST',
    url: (url ? `${urlPrefix}${url}` : `${urlPrefix}/files/upload`) + (searchParams || ''),
    headers: {
      Authorization: `Bearer ${token}`,
    },
    data: {},
  }
  options = {
    ...defaultOptions,
    ...options,
    headers: { ...defaultOptions.headers, ...options.headers },
  }
  return new Promise((resolve, reject) => {
    const xhr = options.xhr
    xhr.open(options.method, options.url)
    for (const key in options.headers)
      xhr.setRequestHeader(key, options.headers[key])

    xhr.withCredentials = true
    xhr.responseType = 'json'
    xhr.onreadystatechange = function () {
      if (xhr.readyState === 4) {
        if (xhr.status === 201)
          resolve(xhr.response)
        else
          reject(xhr)
      }
    }
    xhr.upload.onprogress = options.onprogress
    xhr.send(options.data)
  })
}

export const ssePost = async (
  url: string,
  fetchOptions: FetchOptionType,
  otherOptions: IOtherOptions,
) => {
  const {
    isPublicAPI = false,
    onData,
    onCompleted,
    onThought,
    onFile,
    onMessageEnd,
    onMessageReplace,
    onWorkflowStarted,
    onWorkflowFinished,
    onNodeStarted,
    onNodeFinished,
    onIterationStart,
    onIterationNext,
    onIterationFinish,
    onNodeRetry,
    onParallelBranchStarted,
    onParallelBranchFinished,
    onTextChunk,
    onTTSChunk,
    onTTSEnd,
    onTextReplace,
    onAgentLog,
    onError,
    getAbortController,
    onLoopStart,
    onLoopNext,
    onLoopFinish,
  } = otherOptions
  const abortController = new AbortController()

  const token = localStorage.getItem('console_token')

  const options = Object.assign({}, baseOptions, {
    method: 'POST',
    signal: abortController.signal,
    headers: new Headers({
      Authorization: `Bearer ${token}`,
    }),
  } as RequestInit, fetchOptions)

  const contentType = (options.headers as Headers).get('Content-Type')
  if (!contentType)
    (options.headers as Headers).set('Content-Type', ContentType.json)

  getAbortController?.(abortController)

  const urlPrefix = isPublicAPI ? PUBLIC_API_PREFIX : API_PREFIX
  const urlWithPrefix = (url.startsWith('http://') || url.startsWith('https://'))
    ? url
    : `${urlPrefix}${url.startsWith('/') ? url : `/${url}`}`

  const { body } = options
  if (body)
    options.body = JSON.stringify(body)

  const accessToken = await getAccessToken(isPublicAPI)
    ; (options.headers as Headers).set('Authorization', `Bearer ${accessToken}`)

  globalThis.fetch(urlWithPrefix, options as RequestInit)
    .then((res) => {
      if (!/^[23]\d{2}$/.test(String(res.status))) {
        if (res.status === 401) {
          refreshAccessTokenOrRelogin(TIME_OUT).then(() => {
            ssePost(url, fetchOptions, otherOptions)
          }).catch(() => {
            res.json().then((data: any) => {
              if (isPublicAPI) {
                if (data.code === 'web_app_access_denied')
                  requiredWebSSOLogin(data.message)

                if (data.code === 'web_sso_auth_required')
                  requiredWebSSOLogin()

                if (data.code === 'unauthorized') {
                  removeAccessToken()
                  globalThis.location.reload()
                }
              }
            })
          })
        }
        else {
          res.json().then((data) => {
            Toast.notify({ type: 'error', message: data.message || 'Server Error' })
          })
          onError?.('Server Error')
        }
        return
      }
      return handleStream(res, (str: string, isFirstMessage: boolean, moreInfo: IOnDataMoreInfo) => {
        if (moreInfo.errorMessage) {
          onError?.(moreInfo.errorMessage, moreInfo.errorCode)
          // TypeError: Cannot assign to read only property ... will happen in page leave, so it should be ignored.
          if (moreInfo.errorMessage !== 'AbortError: The user aborted a request.' && !moreInfo.errorMessage.includes('TypeError: Cannot assign to read only property'))
            Toast.notify({ type: 'error', message: moreInfo.errorMessage })
          return
        }
        onData?.(str, isFirstMessage, moreInfo)
      },
      onCompleted,
      onThought,
      onMessageEnd,
      onMessageReplace,
      onFile,
      onWorkflowStarted,
      onWorkflowFinished,
      onNodeStarted,
      onNodeFinished,
      onIterationStart,
      onIterationNext,
      onIterationFinish,
      onLoopStart,
      onLoopNext,
      onLoopFinish,
      onNodeRetry,
      onParallelBranchStarted,
      onParallelBranchFinished,
      onTextChunk,
      onTTSChunk,
      onTTSEnd,
      onTextReplace,
      onAgentLog,
      )
    }).catch((e) => {
      if (e.toString() !== 'AbortError: The user aborted a request.' && !e.toString().errorMessage.includes('TypeError: Cannot assign to read only property'))
        Toast.notify({ type: 'error', message: e })
      onError?.(e)
    })
}

// base request
export const request = async<T>(url: string, options = {}, otherOptions?: IOtherOptions) => {
  try {
    const otherOptionsForBaseFetch = otherOptions || {}
    const [err, resp] = await asyncRunSafe<T>(baseFetch(url, options, otherOptionsForBaseFetch))
    if (err === null)
      return resp
    const errResp: Response = err as any
    if (errResp.status === 401) {
      const [parseErr, errRespData] = await asyncRunSafe<ResponseError>(errResp.json())
      const loginUrl = `${WEB_PREFIX}/signin`
      if (parseErr) {
        globalThis.location.href = loginUrl
        return Promise.reject(err)
      }
      // special code
      const { code, message } = errRespData
      // webapp sso
      if (code === 'web_app_access_denied') {
        requiredWebSSOLogin(message)
        return Promise.reject(err)
      }
      if (code === 'web_sso_auth_required') {
        requiredWebSSOLogin()
        return Promise.reject(err)
      }
      if (code === 'unauthorized_and_force_logout') {
        localStorage.removeItem('console_token')
        localStorage.removeItem('refresh_token')
        globalThis.location.reload()
        return Promise.reject(err)
      }
      const {
        isPublicAPI = false,
        silent,
      } = otherOptionsForBaseFetch
      if (isPublicAPI && code === 'unauthorized') {
        removeAccessToken()
        globalThis.location.reload()
        return Promise.reject(err)
      }
      if (code === 'init_validate_failed' && IS_CE_EDITION && !silent) {
        Toast.notify({ type: 'error', message, duration: 4000 })
        return Promise.reject(err)
      }
      if (code === 'not_init_validated' && IS_CE_EDITION) {
        globalThis.location.href = `${WEB_PREFIX}/init`
        return Promise.reject(err)
      }
      if (code === 'not_setup' && IS_CE_EDITION) {
        globalThis.location.href = `${WEB_PREFIX}/install`
        return Promise.reject(err)
      }

      // refresh token
      const [refreshErr] = await asyncRunSafe(refreshAccessTokenOrRelogin(TIME_OUT))
      if (refreshErr === null)
        return baseFetch<T>(url, options, otherOptionsForBaseFetch)
      if (!location.pathname.includes('/signin') || !IS_CE_EDITION) {
        globalThis.location.href = loginUrl
        return Promise.reject(err)
      }
      if (!silent) {
        Toast.notify({ type: 'error', message })
        return Promise.reject(err)
      }
      globalThis.location.href = loginUrl
      return Promise.reject(err)
    }
    else {
      return Promise.reject(err)
    }
  }
  catch (error) {
    console.error(error)
    return Promise.reject(error)
  }
}

// request methods
export const get = <T>(url: string, options = {}, otherOptions?: IOtherOptions) => {
  return request<T>(url, Object.assign({}, options, { method: 'GET' }), otherOptions)
}

// For public API
export const getPublic = <T>(url: string, options = {}, otherOptions?: IOtherOptions) => {
  return get<T>(url, options, { ...otherOptions, isPublicAPI: true })
}

// For Marketplace API
export const getMarketplace = <T>(url: string, options = {}, otherOptions?: IOtherOptions) => {
  return get<T>(url, options, { ...otherOptions, isMarketplaceAPI: true })
}

export const post = <T>(url: string, options = {}, otherOptions?: IOtherOptions) => {
  return request<T>(url, Object.assign({}, options, { method: 'POST' }), otherOptions)
}

// For Marketplace API
export const postMarketplace = <T>(url: string, options = {}, otherOptions?: IOtherOptions) => {
  return post<T>(url, options, { ...otherOptions, isMarketplaceAPI: true })
}

export const postPublic = <T>(url: string, options = {}, otherOptions?: IOtherOptions) => {
  return post<T>(url, options, { ...otherOptions, isPublicAPI: true })
}

export const put = <T>(url: string, options = {}, otherOptions?: IOtherOptions) => {
  return request<T>(url, Object.assign({}, options, { method: 'PUT' }), otherOptions)
}

export const putPublic = <T>(url: string, options = {}, otherOptions?: IOtherOptions) => {
  return put<T>(url, options, { ...otherOptions, isPublicAPI: true })
}

export const del = <T>(url: string, options = {}, otherOptions?: IOtherOptions) => {
  return request<T>(url, Object.assign({}, options, { method: 'DELETE' }), otherOptions)
}

export const delPublic = <T>(url: string, options = {}, otherOptions?: IOtherOptions) => {
  return del<T>(url, options, { ...otherOptions, isPublicAPI: true })
}

export const patch = <T>(url: string, options = {}, otherOptions?: IOtherOptions) => {
  return request<T>(url, Object.assign({}, options, { method: 'PATCH' }), otherOptions)
}

export const patchPublic = <T>(url: string, options = {}, otherOptions?: IOtherOptions) => {
  return patch<T>(url, options, { ...otherOptions, isPublicAPI: true })
}<|MERGE_RESOLUTION|>--- conflicted
+++ resolved
@@ -1,4 +1,4 @@
-import { API_PREFIX, IS_CE_EDITION, PUBLIC_API_PREFIX, PUBLIC_WEB_PREFIX, WEB_PREFIX } from '@/config'
+import { API_PREFIX, IS_CE_EDITION, PUBLIC_API_PREFIX, WEB_PREFIX } from '@/config'
 import { refreshAccessTokenOrRelogin } from './refresh-token'
 import Toast from '@/app/components/base/toast'
 import type { AnnotationReply, MessageEnd, MessageReplace, ThoughtItem } from '@/app/components/base/chat/chat/type'
@@ -107,17 +107,12 @@
   })
 }
 
-<<<<<<< HEAD
 function requiredWebSSOLogin(message?: string) {
   const params = new URLSearchParams()
   params.append('redirect_url', globalThis.location.pathname)
   if (message)
     params.append('message', message)
   globalThis.location.href = `/webapp-signin?${params.toString()}`
-=======
-function requiredWebSSOLogin() {
-  globalThis.location.href = `${PUBLIC_WEB_PREFIX}/webapp-signin?redirect_url=${globalThis.location.pathname}`
->>>>>>> 85eb55de
 }
 
 export function format(text: string) {
@@ -437,29 +432,29 @@
         }
         onData?.(str, isFirstMessage, moreInfo)
       },
-      onCompleted,
-      onThought,
-      onMessageEnd,
-      onMessageReplace,
-      onFile,
-      onWorkflowStarted,
-      onWorkflowFinished,
-      onNodeStarted,
-      onNodeFinished,
-      onIterationStart,
-      onIterationNext,
-      onIterationFinish,
-      onLoopStart,
-      onLoopNext,
-      onLoopFinish,
-      onNodeRetry,
-      onParallelBranchStarted,
-      onParallelBranchFinished,
-      onTextChunk,
-      onTTSChunk,
-      onTTSEnd,
-      onTextReplace,
-      onAgentLog,
+        onCompleted,
+        onThought,
+        onMessageEnd,
+        onMessageReplace,
+        onFile,
+        onWorkflowStarted,
+        onWorkflowFinished,
+        onNodeStarted,
+        onNodeFinished,
+        onIterationStart,
+        onIterationNext,
+        onIterationFinish,
+        onLoopStart,
+        onLoopNext,
+        onLoopFinish,
+        onNodeRetry,
+        onParallelBranchStarted,
+        onParallelBranchFinished,
+        onTextChunk,
+        onTTSChunk,
+        onTTSEnd,
+        onTextReplace,
+        onAgentLog,
       )
     }).catch((e) => {
       if (e.toString() !== 'AbortError: The user aborted a request.' && !e.toString().errorMessage.includes('TypeError: Cannot assign to read only property'))
