--- conflicted
+++ resolved
@@ -72,50 +72,15 @@
         return tool
 
     @classmethod
-<<<<<<< HEAD
-    def get_tool_runtime(cls, provider_type: ToolProviderType,
-                         provider_id: str,
-                         tool_name: str,
-                         tenant_id: str,
-                         invoke_from: InvokeFrom = InvokeFrom.DEBUGGER,
-                         tool_invoke_from: ToolInvokeFrom = ToolInvokeFrom.AGENT) \
-            -> Union[BuiltinTool, ApiTool, WorkflowTool]:
-=======
-    def get_tool(
-        cls, provider_type: str, provider_id: str, tool_name: str, tenant_id: str = None
-    ) -> Union[BuiltinTool, ApiTool]:
-        """
-        get the tool
-
-        :param provider_type: the type of the provider
-        :param provider_name: the name of the provider
-        :param tool_name: the name of the tool
-
-        :return: the tool
-        """
-        if provider_type == "builtin":
-            return cls.get_builtin_tool(provider_id, tool_name)
-        elif provider_type == "api":
-            if tenant_id is None:
-                raise ValueError("tenant id is required for api provider")
-            api_provider, _ = cls.get_api_provider_controller(tenant_id, provider_id)
-            return api_provider.get_tool(tool_name)
-        elif provider_type == "app":
-            raise NotImplementedError("app provider not implemented")
-        else:
-            raise ToolProviderNotFoundError(f"provider type {provider_type} not found")
-
-    @classmethod
     def get_tool_runtime(
         cls,
-        provider_type: str,
+        provider_type: ToolProviderType,
         provider_id: str,
         tool_name: str,
         tenant_id: str,
         invoke_from: InvokeFrom = InvokeFrom.DEBUGGER,
         tool_invoke_from: ToolInvokeFrom = ToolInvokeFrom.AGENT,
-    ) -> Union[BuiltinTool, ApiTool]:
->>>>>>> b6b1057a
+    ) -> Union[BuiltinTool, ApiTool, WorkflowTool]:
         """
         get the tool runtime
 
@@ -125,11 +90,7 @@
 
         :return: the tool
         """
-<<<<<<< HEAD
         if provider_type == ToolProviderType.BUILT_IN:
-=======
-        if provider_type == "builtin":
->>>>>>> b6b1057a
             builtin_tool = cls.get_builtin_tool(provider_id, tool_name)
             if not builtin_tool:
                 raise ValueError(f"tool {tool_name} not found")
@@ -137,151 +98,109 @@
             # check if the builtin tool need credentials
             provider_controller = cls.get_builtin_provider(provider_id)
             if not provider_controller.need_credentials:
-<<<<<<< HEAD
-                return cast(BuiltinTool, builtin_tool.fork_tool_runtime(runtime={
-                    'tenant_id': tenant_id,
-                    'credentials': {},
-                    'invoke_from': invoke_from,
-                    'tool_invoke_from': tool_invoke_from,
-                }))
+                return cast(
+                    BuiltinTool,
+                    builtin_tool.fork_tool_runtime(
+                        runtime={
+                            "tenant_id": tenant_id,
+                            "credentials": {},
+                            "invoke_from": invoke_from,
+                            "tool_invoke_from": tool_invoke_from,
+                        }
+                    ),
+                )
 
             # get credentials
-            builtin_provider: BuiltinToolProvider | None = db.session.query(BuiltinToolProvider).filter(
-                BuiltinToolProvider.tenant_id == tenant_id,
-                BuiltinToolProvider.provider == provider_id,
-            ).first()
-=======
-                return builtin_tool.fork_tool_runtime(
+            builtin_provider: BuiltinToolProvider | None = (
+                db.session.query(BuiltinToolProvider)
+                .filter(
+                    BuiltinToolProvider.tenant_id == tenant_id,
+                    BuiltinToolProvider.provider == provider_id,
+                )
+                .first()
+            )
+
+            if builtin_provider is None:
+                raise ToolProviderNotFoundError(f"builtin provider {provider_id} not found")
+
+            # decrypt the credentials
+            credentials = builtin_provider.credentials
+            controller = cls.get_builtin_provider(provider_id)
+            tool_configuration = ProviderConfigEncrypter(
+                tenant_id=tenant_id,
+                config=controller.get_credentials_schema(),
+                provider_type=controller.provider_type.value,
+                provider_identity=controller.identity.name,
+            )
+
+            decrypted_credentials = tool_configuration.decrypt(credentials)
+
+            return cast(
+                BuiltinTool,
+                builtin_tool.fork_tool_runtime(
+                    runtime={
+                        "tenant_id": tenant_id,
+                        "credentials": decrypted_credentials,
+                        "runtime_parameters": {},
+                        "invoke_from": invoke_from,
+                        "tool_invoke_from": tool_invoke_from,
+                    }
+                ),
+            )
+
+        elif provider_type == ToolProviderType.API:
+            if tenant_id is None:
+                raise ValueError("tenant id is required for api provider")
+
+            api_provider, credentials = cls.get_api_provider_controller(tenant_id, provider_id)
+
+            # decrypt the credentials
+            tool_configuration = ProviderConfigEncrypter(
+                tenant_id=tenant_id,
+                config=api_provider.get_credentials_schema(),
+                provider_type=api_provider.provider_type.value,
+                provider_identity=api_provider.identity.name,
+            )
+            decrypted_credentials = tool_configuration.decrypt(credentials)
+
+            return cast(
+                ApiTool,
+                api_provider.get_tool(tool_name).fork_tool_runtime(
+                    runtime={
+                        "tenant_id": tenant_id,
+                        "credentials": decrypted_credentials,
+                        "invoke_from": invoke_from,
+                        "tool_invoke_from": tool_invoke_from,
+                    }
+                ),
+            )
+        elif provider_type == ToolProviderType.WORKFLOW:
+            workflow_provider = (
+                db.session.query(WorkflowToolProvider)
+                .filter(WorkflowToolProvider.tenant_id == tenant_id, WorkflowToolProvider.id == provider_id)
+                .first()
+            )
+
+            if workflow_provider is None:
+                raise ToolProviderNotFoundError(f"workflow provider {provider_id} not found")
+
+            controller = ToolTransformService.workflow_provider_to_controller(db_provider=workflow_provider)
+
+            return cast(
+                WorkflowTool,
+                controller.get_tools(tenant_id=workflow_provider.tenant_id)[0].fork_tool_runtime(
                     runtime={
                         "tenant_id": tenant_id,
                         "credentials": {},
                         "invoke_from": invoke_from,
                         "tool_invoke_from": tool_invoke_from,
                     }
-                )
-
-            # get credentials
-            builtin_provider: BuiltinToolProvider = (
-                db.session.query(BuiltinToolProvider)
-                .filter(
-                    BuiltinToolProvider.tenant_id == tenant_id,
-                    BuiltinToolProvider.provider == provider_id,
-                )
-                .first()
-            )
->>>>>>> b6b1057a
-
-            if builtin_provider is None:
-                raise ToolProviderNotFoundError(f"builtin provider {provider_id} not found")
-
-            # decrypt the credentials
-            credentials = builtin_provider.credentials
-            controller = cls.get_builtin_provider(provider_id)
-            tool_configuration = ProviderConfigEncrypter(
-                tenant_id=tenant_id, 
-                config=controller.get_credentials_schema(),
-                provider_type=controller.provider_type.value,
-                provider_identity=controller.identity.name
-            )
-
-            decrypted_credentials = tool_configuration.decrypt(credentials)
-
-<<<<<<< HEAD
-            return cast(BuiltinTool, builtin_tool.fork_tool_runtime(runtime={
-                'tenant_id': tenant_id,
-                'credentials': decrypted_credentials,
-                'runtime_parameters': {},
-                'invoke_from': invoke_from,
-                'tool_invoke_from': tool_invoke_from,
-            }))
-
-        elif provider_type == ToolProviderType.API:
-=======
-            return builtin_tool.fork_tool_runtime(
-                runtime={
-                    "tenant_id": tenant_id,
-                    "credentials": decrypted_credentials,
-                    "runtime_parameters": {},
-                    "invoke_from": invoke_from,
-                    "tool_invoke_from": tool_invoke_from,
-                }
-            )
-
-        elif provider_type == "api":
->>>>>>> b6b1057a
-            if tenant_id is None:
-                raise ValueError("tenant id is required for api provider")
-
-            api_provider, credentials = cls.get_api_provider_controller(tenant_id, provider_id)
-
-            # decrypt the credentials
-            tool_configuration = ProviderConfigEncrypter(
-                tenant_id=tenant_id, 
-                config=api_provider.get_credentials_schema(),
-                provider_type=api_provider.provider_type.value,
-                provider_identity=api_provider.identity.name
-            )
-            decrypted_credentials = tool_configuration.decrypt(credentials)
-
-<<<<<<< HEAD
-            return cast(ApiTool, api_provider.get_tool(tool_name).fork_tool_runtime(runtime={
-                'tenant_id': tenant_id,
-                'credentials': decrypted_credentials,
-                'invoke_from': invoke_from,
-                'tool_invoke_from': tool_invoke_from,
-            }))
-        elif provider_type == ToolProviderType.WORKFLOW:
-            workflow_provider = db.session.query(WorkflowToolProvider).filter(
-                WorkflowToolProvider.tenant_id == tenant_id,
-                WorkflowToolProvider.id == provider_id
-            ).first()
-=======
-            return api_provider.get_tool(tool_name).fork_tool_runtime(
-                runtime={
-                    "tenant_id": tenant_id,
-                    "credentials": decrypted_credentials,
-                    "invoke_from": invoke_from,
-                    "tool_invoke_from": tool_invoke_from,
-                }
-            )
-        elif provider_type == "workflow":
-            workflow_provider = (
-                db.session.query(WorkflowToolProvider)
-                .filter(WorkflowToolProvider.tenant_id == tenant_id, WorkflowToolProvider.id == provider_id)
-                .first()
-            )
->>>>>>> b6b1057a
-
-            if workflow_provider is None:
-                raise ToolProviderNotFoundError(f"workflow provider {provider_id} not found")
-
-            controller = ToolTransformService.workflow_provider_to_controller(db_provider=workflow_provider)
-
-<<<<<<< HEAD
-            return cast(WorkflowTool, controller.get_tools(tenant_id=workflow_provider.tenant_id)[0].fork_tool_runtime(runtime={
-                'tenant_id': tenant_id,
-                'credentials': {},
-                'invoke_from': invoke_from,
-                'tool_invoke_from': tool_invoke_from,
-            }))
+                ),
+            )
         elif provider_type == ToolProviderType.APP:
-            raise NotImplementedError('app provider not implemented')
-        else:
-            raise ToolProviderNotFoundError(f'provider type {provider_type.value} not found')
-=======
-            return controller.get_tools(user_id=None, tenant_id=workflow_provider.tenant_id)[0].fork_tool_runtime(
-                runtime={
-                    "tenant_id": tenant_id,
-                    "credentials": {},
-                    "invoke_from": invoke_from,
-                    "tool_invoke_from": tool_invoke_from,
-                }
-            )
-        elif provider_type == "app":
             raise NotImplementedError("app provider not implemented")
         else:
-            raise ToolProviderNotFoundError(f"provider type {provider_type} not found")
->>>>>>> b6b1057a
+            raise ToolProviderNotFoundError(f"provider type {provider_type.value} not found")
 
     @classmethod
     def _init_runtime_parameter(cls, parameter_rule: ToolParameter, parameters: dict) -> Union[str, int, float, bool]:
@@ -341,10 +260,10 @@
             identity_id=f"AGENT.{app_id}",
         )
         runtime_parameters = encryption_manager.decrypt_tool_parameters(runtime_parameters)
-        
+
         if not tool_entity.runtime:
             raise Exception("tool missing runtime")
-        
+
         tool_entity.runtime.runtime_parameters.update(runtime_parameters)
         return tool_entity
 
@@ -391,7 +310,7 @@
 
         if not tool_entity.runtime:
             raise Exception("tool missing runtime")
-        
+
         tool_entity.runtime.runtime_parameters.update(runtime_parameters)
         return tool_entity
 
@@ -444,39 +363,27 @@
         """
         list all the builtin providers
         """
-<<<<<<< HEAD
-        for provider_path in listdir(path.join(path.dirname(path.realpath(__file__)), 'provider', 'builtin')):
-            if provider_path.startswith('__'):
+        for provider_path in listdir(path.join(path.dirname(path.realpath(__file__)), "provider", "builtin")):
+            if provider_path.startswith("__"):
                 continue
 
-            if path.isdir(path.join(path.dirname(path.realpath(__file__)), 'provider', 'builtin', provider_path)):
-                if provider_path.startswith('__'):
-=======
-        for provider in listdir(path.join(path.dirname(path.realpath(__file__)), "provider", "builtin")):
-            if provider.startswith("__"):
-                continue
-
-            if path.isdir(path.join(path.dirname(path.realpath(__file__)), "provider", "builtin", provider)):
-                if provider.startswith("__"):
->>>>>>> b6b1057a
+            if path.isdir(path.join(path.dirname(path.realpath(__file__)), "provider", "builtin", provider_path)):
+                if provider_path.startswith("__"):
                     continue
 
                 # init provider
                 try:
                     provider_class = load_single_subclass_from_source(
-<<<<<<< HEAD
-                        module_name=f'core.tools.provider.builtin.{provider_path}.{provider_path}',
-                        script_path=path.join(path.dirname(path.realpath(__file__)),
-                                              'provider', 'builtin', provider_path, f'{provider_path}.py'),
-                        parent_type=BuiltinToolProviderController)
-=======
-                        module_name=f"core.tools.provider.builtin.{provider}.{provider}",
+                        module_name=f"core.tools.provider.builtin.{provider_path}.{provider_path}",
                         script_path=path.join(
-                            path.dirname(path.realpath(__file__)), "provider", "builtin", provider, f"{provider}.py"
+                            path.dirname(path.realpath(__file__)),
+                            "provider",
+                            "builtin",
+                            provider_path,
+                            f"{provider_path}.py",
                         ),
                         parent_type=BuiltinToolProviderController,
                     )
->>>>>>> b6b1057a
                     provider: BuiltinToolProviderController = provider_class()
                     cls._builtin_providers[provider.identity.name] = provider
                     for tool in provider.get_tools():
@@ -546,17 +453,10 @@
             for provider in builtin_providers:
                 # handle include, exclude
                 if is_filtered(
-<<<<<<< HEAD
-                        include_set=dify_config.POSITION_TOOL_INCLUDES_SET, # type: ignore
-                        exclude_set=dify_config.POSITION_TOOL_EXCLUDES_SET, # type: ignore
-                        data=provider,
-                        name_func=lambda x: x.identity.name
-=======
-                    include_set=dify_config.POSITION_TOOL_INCLUDES_SET,
-                    exclude_set=dify_config.POSITION_TOOL_EXCLUDES_SET,
+                    include_set=dify_config.POSITION_TOOL_INCLUDES_SET,  # type: ignore
+                    exclude_set=dify_config.POSITION_TOOL_EXCLUDES_SET,  # type: ignore
                     data=provider,
                     name_func=lambda x: x.identity.name,
->>>>>>> b6b1057a
                 ):
                     continue
 
@@ -630,13 +530,7 @@
 
         :return: the provider controller, the credentials
         """
-<<<<<<< HEAD
-        provider: ApiToolProvider | None = db.session.query(ApiToolProvider).filter(
-            ApiToolProvider.id == provider_id,
-            ApiToolProvider.tenant_id == tenant_id,
-        ).first()
-=======
-        provider: ApiToolProvider = (
+        provider: ApiToolProvider | None = (
             db.session.query(ApiToolProvider)
             .filter(
                 ApiToolProvider.id == provider_id,
@@ -644,7 +538,6 @@
             )
             .first()
         )
->>>>>>> b6b1057a
 
         if provider is None:
             raise ToolProviderNotFoundError(f"api provider {provider_id} not found")
@@ -665,16 +558,7 @@
         """
             get tool provider
         """
-<<<<<<< HEAD
-        provider_obj: ApiToolProvider| None = db.session.query(ApiToolProvider).filter(
-            ApiToolProvider.tenant_id == tenant_id,
-            ApiToolProvider.name == provider,
-        ).first()
-
-        if provider_obj is None:
-            raise ValueError(f'you have not added provider {provider}')
-=======
-        provider: ApiToolProvider = (
+        provider_obj: ApiToolProvider | None = (
             db.session.query(ApiToolProvider)
             .filter(
                 ApiToolProvider.tenant_id == tenant_id,
@@ -683,9 +567,8 @@
             .first()
         )
 
-        if provider is None:
+        if provider_obj is None:
             raise ValueError(f"you have not added provider {provider}")
->>>>>>> b6b1057a
 
         try:
             credentials = json.loads(provider_obj.credentials_str) or {}
@@ -694,18 +577,15 @@
 
         # package tool provider controller
         controller = ApiToolProviderController.from_db(
-<<<<<<< HEAD
-            provider_obj, ApiProviderAuthType.API_KEY if credentials['auth_type'] == 'api_key' else ApiProviderAuthType.NONE
-=======
-            provider, ApiProviderAuthType.API_KEY if credentials["auth_type"] == "api_key" else ApiProviderAuthType.NONE
->>>>>>> b6b1057a
+            provider_obj,
+            ApiProviderAuthType.API_KEY if credentials["auth_type"] == "api_key" else ApiProviderAuthType.NONE,
         )
         # init tool configuration
         tool_configuration = ProviderConfigEncrypter(
             tenant_id=tenant_id,
             config=controller.get_credentials_schema(),
             provider_type=controller.provider_type.value,
-            provider_identity=controller.identity.name
+            provider_identity=controller.identity.name,
         )
 
         decrypted_credentials = tool_configuration.decrypt(credentials)
@@ -719,33 +599,19 @@
         # add tool labels
         labels = ToolLabelManager.get_tool_labels(controller)
 
-<<<<<<< HEAD
-        return jsonable_encoder({
-            'schema_type': provider_obj.schema_type,
-            'schema': provider_obj.schema,
-            'tools': provider_obj.tools,
-            'icon': icon,
-            'description': provider_obj.description,
-            'credentials': masked_credentials,
-            'privacy_policy': provider_obj.privacy_policy,
-            'custom_disclaimer': provider_obj.custom_disclaimer,
-            'labels': labels,
-        })
-=======
         return jsonable_encoder(
             {
-                "schema_type": provider.schema_type,
-                "schema": provider.schema,
-                "tools": provider.tools,
+                "schema_type": provider_obj.schema_type,
+                "schema": provider_obj.schema,
+                "tools": provider_obj.tools,
                 "icon": icon,
-                "description": provider.description,
+                "description": provider_obj.description,
                 "credentials": masked_credentials,
-                "privacy_policy": provider.privacy_policy,
-                "custom_disclaimer": provider.custom_disclaimer,
+                "privacy_policy": provider_obj.privacy_policy,
+                "custom_disclaimer": provider_obj.custom_disclaimer,
                 "labels": labels,
             }
         )
->>>>>>> b6b1057a
 
     @classmethod
     def get_tool_icon(cls, tenant_id: str, provider_type: ToolProviderType, provider_id: str) -> Union[str, dict]:
@@ -759,62 +625,35 @@
         """
         provider_type = provider_type
         provider_id = provider_id
-<<<<<<< HEAD
         if provider_type == ToolProviderType.BUILT_IN:
-            return (dify_config.CONSOLE_API_URL
-                    + "/console/api/workspaces/current/tool-provider/builtin/"
-                    + provider_id
-                    + "/icon")
-        elif provider_type == ToolProviderType.API:
-            try:
-                api_provider: ApiToolProvider | None = db.session.query(ApiToolProvider).filter(
-                    ApiToolProvider.tenant_id == tenant_id,
-                    ApiToolProvider.id == provider_id
-                ).first()
-                if not api_provider:
-                    raise ValueError("api tool not found")
-                
-                return json.loads(api_provider.icon)
-            except:
-                return {
-                    "background": "#252525",
-                    "content": "\ud83d\ude01"
-                }
-        elif provider_type == ToolProviderType.WORKFLOW:
-            workflow_provider: WorkflowToolProvider | None = db.session.query(WorkflowToolProvider).filter(
-                WorkflowToolProvider.tenant_id == tenant_id,
-                WorkflowToolProvider.id == provider_id
-            ).first()
-
-            if workflow_provider is None:
-                raise ToolProviderNotFoundError(f'workflow provider {provider_id} not found')
-=======
-        if provider_type == "builtin":
             return (
                 dify_config.CONSOLE_API_URL
                 + "/console/api/workspaces/current/tool-provider/builtin/"
                 + provider_id
                 + "/icon"
             )
-        elif provider_type == "api":
+        elif provider_type == ToolProviderType.API:
             try:
-                provider: ApiToolProvider = (
+                api_provider: ApiToolProvider | None = (
                     db.session.query(ApiToolProvider)
                     .filter(ApiToolProvider.tenant_id == tenant_id, ApiToolProvider.id == provider_id)
                     .first()
                 )
-                return json.loads(provider.icon)
+                if not api_provider:
+                    raise ValueError("api tool not found")
+
+                return json.loads(api_provider.icon)
             except:
                 return {"background": "#252525", "content": "\ud83d\ude01"}
-        elif provider_type == "workflow":
-            provider: WorkflowToolProvider = (
+        elif provider_type == ToolProviderType.WORKFLOW:
+            workflow_provider: WorkflowToolProvider | None = (
                 db.session.query(WorkflowToolProvider)
                 .filter(WorkflowToolProvider.tenant_id == tenant_id, WorkflowToolProvider.id == provider_id)
                 .first()
             )
-            if provider is None:
+
+            if workflow_provider is None:
                 raise ToolProviderNotFoundError(f"workflow provider {provider_id} not found")
->>>>>>> b6b1057a
 
             return json.loads(workflow_provider.icon)
         else:
