import json
import time
from collections.abc import Callable, Generator, Sequence
from datetime import UTC, datetime
<<<<<<< HEAD
from typing import Any, Optional
=======
from typing import Any, Optional, cast
from uuid import uuid4
>>>>>>> 0fdb39f1

from core.app.apps.advanced_chat.app_config_manager import AdvancedChatAppConfigManager
from core.app.apps.workflow.app_config_manager import WorkflowAppConfigManager
from core.model_runtime.utils.encoders import jsonable_encoder
from core.variables import Variable
from core.workflow.entities.node_entities import NodeRunResult
from core.workflow.errors import WorkflowNodeRunFailedError
from core.workflow.graph_engine.entities.event import InNodeEvent
from core.workflow.nodes import NodeType
from core.workflow.nodes.base.node import BaseNode
from core.workflow.nodes.enums import ErrorStrategy
from core.workflow.nodes.event import RunCompletedEvent
from core.workflow.nodes.event.types import NodeEvent
from core.workflow.nodes.node_mapping import LATEST_VERSION, NODE_TYPE_CLASSES_MAPPING
from core.workflow.workflow_entry import WorkflowEntry
from events.app_event import app_draft_workflow_was_synced, app_published_workflow_was_updated
from extensions.ext_database import db
from models.account import Account
from models.enums import CreatedByRole
from models.model import App, AppMode
from models.workflow import (
    Workflow,
    WorkflowNodeExecution,
    WorkflowNodeExecutionStatus,
    WorkflowNodeExecutionTriggeredFrom,
    WorkflowType,
)
from services.errors.app import WorkflowHashNotEqualError
from services.workflow.workflow_converter import WorkflowConverter


class WorkflowService:
    """
    Workflow Service
    """

    def get_draft_workflow(self, app_model: App) -> Optional[Workflow]:
        """
        Get draft workflow
        """
        # fetch draft workflow by app_model
        workflow = (
            db.session.query(Workflow)
            .filter(
                Workflow.tenant_id == app_model.tenant_id, Workflow.app_id == app_model.id, Workflow.version == "draft"
            )
            .first()
        )

        # return draft workflow
        return workflow

    def get_published_workflow(self, app_model: App) -> Optional[Workflow]:
        """
        Get published workflow
        """

        if not app_model.workflow_id:
            return None

        # fetch published workflow by workflow_id
        workflow = (
            db.session.query(Workflow)
            .filter(
                Workflow.tenant_id == app_model.tenant_id,
                Workflow.app_id == app_model.id,
                Workflow.id == app_model.workflow_id,
            )
            .first()
        )

        return workflow

    def sync_draft_workflow(
        self,
        *,
        app_model: App,
        graph: dict,
        features: dict,
        unique_hash: Optional[str],
        account: Account,
        environment_variables: Sequence[Variable],
        conversation_variables: Sequence[Variable],
    ) -> Workflow:
        """
        Sync draft workflow
        :raises WorkflowHashNotEqualError
        """
        # fetch draft workflow by app_model
        workflow = self.get_draft_workflow(app_model=app_model)

        if workflow and workflow.unique_hash != unique_hash:
            raise WorkflowHashNotEqualError()

        # validate features structure
        self.validate_features_structure(app_model=app_model, features=features)

        # create draft workflow if not found
        if not workflow:
            workflow = Workflow(
                tenant_id=app_model.tenant_id,
                app_id=app_model.id,
                type=WorkflowType.from_app_mode(app_model.mode).value,
                version="draft",
                graph=json.dumps(graph),
                features=json.dumps(features),
                created_by=account.id,
                environment_variables=environment_variables,
                conversation_variables=conversation_variables,
            )
            db.session.add(workflow)
        # update draft workflow if found
        else:
            workflow.graph = json.dumps(graph)
            workflow.features = json.dumps(features)
            workflow.updated_by = account.id
            workflow.updated_at = datetime.now(UTC).replace(tzinfo=None)
            workflow.environment_variables = environment_variables
            workflow.conversation_variables = conversation_variables

        # commit db session changes
        db.session.commit()

        # trigger app workflow events
        app_draft_workflow_was_synced.send(app_model, synced_draft_workflow=workflow)

        # return draft workflow
        return workflow

    def publish_workflow(self, app_model: App, account: Account, draft_workflow: Optional[Workflow] = None) -> Workflow:
        """
        Publish workflow from draft

        :param app_model: App instance
        :param account: Account instance
        :param draft_workflow: Workflow instance
        """
        if not draft_workflow:
            # fetch draft workflow by app_model
            draft_workflow = self.get_draft_workflow(app_model=app_model)

        if not draft_workflow:
            raise ValueError("No valid workflow found.")

        # create new workflow
        workflow = Workflow(
            tenant_id=app_model.tenant_id,
            app_id=app_model.id,
            type=draft_workflow.type,
            version=str(datetime.now(UTC).replace(tzinfo=None)),
            graph=draft_workflow.graph,
            features=draft_workflow.features,
            created_by=account.id,
            environment_variables=draft_workflow.environment_variables,
            conversation_variables=draft_workflow.conversation_variables,
        )

        # commit db session changes
        db.session.add(workflow)
        db.session.flush()
        db.session.commit()

        app_model.workflow_id = workflow.id
        db.session.commit()

        # trigger app workflow events
        app_published_workflow_was_updated.send(app_model, published_workflow=workflow)

        # return new workflow
        return workflow

    def get_default_block_configs(self) -> list[dict]:
        """
        Get default block configs
        """
        # return default block config
        default_block_configs = []
        for node_class_mapping in NODE_TYPE_CLASSES_MAPPING.values():
            node_class = node_class_mapping[LATEST_VERSION]
            default_config = node_class.get_default_config()
            if default_config:
                default_block_configs.append(default_config)

        return default_block_configs

    def get_default_block_config(self, node_type: str, filters: Optional[dict] = None) -> Optional[dict]:
        """
        Get default config of node.
        :param node_type: node type
        :param filters: filter by node config parameters.
        :return:
        """
        node_type_enum = NodeType(node_type)

        # return default block config
        if node_type_enum not in NODE_TYPE_CLASSES_MAPPING:
            return None

        node_class = NODE_TYPE_CLASSES_MAPPING[node_type_enum][LATEST_VERSION]
        default_config = node_class.get_default_config(filters=filters)
        if not default_config:
            return None

        return default_config

    def run_draft_workflow_node(
        self, app_model: App, node_id: str, user_inputs: dict, account: Account
    ) -> WorkflowNodeExecution:
        """
        Run draft workflow node
        """
        # fetch draft workflow by app_model
        draft_workflow = self.get_draft_workflow(app_model=app_model)
        if not draft_workflow:
            raise ValueError("Workflow not initialized")

        # run draft workflow node
        start_at = time.perf_counter()

        workflow_node_execution = self._handle_node_run_result(
            getter=lambda: WorkflowEntry.single_step_run(
                workflow=draft_workflow,
                node_id=node_id,
                user_inputs=user_inputs,
                user_id=account.id,
            ),
            start_at=start_at,
            tenant_id=app_model.tenant_id,
            node_id=node_id,
        )

        workflow_node_execution.app_id = app_model.id
        workflow_node_execution.created_by = account.id
        workflow_node_execution.workflow_id = draft_workflow.id

        db.session.add(workflow_node_execution)
        db.session.commit()

        return workflow_node_execution

    def run_free_workflow_node(
        self, node_data: dict, tenant_id: str, user_id: str, node_id: str, user_inputs: dict[str, Any]
    ) -> WorkflowNodeExecution:
        """
        Run draft workflow node
        """
        # run draft workflow node
        start_at = time.perf_counter()

        workflow_node_execution = self._handle_node_run_result(
            getter=lambda: WorkflowEntry.run_free_node(
                node_id=node_id,
                node_data=node_data,
                tenant_id=tenant_id,
                user_id=user_id,
                user_inputs=user_inputs,
            ),
            start_at=start_at,
            tenant_id=tenant_id,
            node_id=node_id,
        )

        return workflow_node_execution

    def _handle_node_run_result(
        self,
        getter: Callable[[], tuple[BaseNode, Generator[NodeEvent | InNodeEvent, None, None]]],
        start_at: float,
        tenant_id: str,
        node_id: str,
    ):
        """
        Handle node run result

        :param getter: Callable[[], tuple[BaseNode, Generator[RunEvent | InNodeEvent, None, None]]]
        :param start_at: float
        :param tenant_id: str
        :param node_id: str
        """
        try:
            node_instance, generator = getter()

            node_run_result: NodeRunResult | None = None
            for event in generator:
                if isinstance(event, RunCompletedEvent):
                    node_run_result = event.run_result

                    # sign output files
                    node_run_result.outputs = WorkflowEntry.handle_special_values(node_run_result.outputs)
                    break

            if not node_run_result:
                raise ValueError("Node run failed with no run result")
            # single step debug mode error handling return
            if node_run_result.status == WorkflowNodeExecutionStatus.FAILED and node_instance.should_continue_on_error:
                node_error_args: dict[str, Any] = {
                    "status": WorkflowNodeExecutionStatus.EXCEPTION,
                    "error": node_run_result.error,
                    "inputs": node_run_result.inputs,
                    "metadata": {"error_strategy": node_instance.node_data.error_strategy},
                }
                if node_instance.node_data.error_strategy is ErrorStrategy.DEFAULT_VALUE:
                    node_run_result = NodeRunResult(
                        **node_error_args,
                        outputs={
                            **node_instance.node_data.default_value_dict,
                            "error_message": node_run_result.error,
                            "error_type": node_run_result.error_type,
                        },
                    )
                else:
                    node_run_result = NodeRunResult(
                        **node_error_args,
                        outputs={
                            "error_message": node_run_result.error,
                            "error_type": node_run_result.error_type,
                        },
                    )
            run_succeeded = node_run_result.status in (
                WorkflowNodeExecutionStatus.SUCCEEDED,
                WorkflowNodeExecutionStatus.EXCEPTION,
            )
            error = node_run_result.error if not run_succeeded else None
        except WorkflowNodeRunFailedError as e:
            node_instance = e.node_instance
            run_succeeded = False
            node_run_result = None
            error = e.error

        workflow_node_execution = WorkflowNodeExecution()
<<<<<<< HEAD
        workflow_node_execution.tenant_id = tenant_id
=======
        workflow_node_execution.id = str(uuid4())
        workflow_node_execution.tenant_id = app_model.tenant_id
        workflow_node_execution.app_id = app_model.id
        workflow_node_execution.workflow_id = draft_workflow.id
>>>>>>> 0fdb39f1
        workflow_node_execution.triggered_from = WorkflowNodeExecutionTriggeredFrom.SINGLE_STEP.value
        workflow_node_execution.index = 1
        workflow_node_execution.node_id = node_id
        workflow_node_execution.node_type = node_instance.node_type
        workflow_node_execution.title = node_instance.node_data.title
        workflow_node_execution.elapsed_time = time.perf_counter() - start_at
        workflow_node_execution.created_by_role = CreatedByRole.ACCOUNT.value
        workflow_node_execution.created_at = datetime.now(UTC).replace(tzinfo=None)
        workflow_node_execution.finished_at = datetime.now(UTC).replace(tzinfo=None)
        if run_succeeded and node_run_result:
            # create workflow node execution
            inputs = WorkflowEntry.handle_special_values(node_run_result.inputs) if node_run_result.inputs else None
            process_data = (
                WorkflowEntry.handle_special_values(node_run_result.process_data)
                if node_run_result.process_data
                else None
            )
            outputs = WorkflowEntry.handle_special_values(node_run_result.outputs) if node_run_result.outputs else None

            workflow_node_execution.inputs = json.dumps(inputs)
            workflow_node_execution.process_data = json.dumps(process_data)
            workflow_node_execution.outputs = json.dumps(outputs)
            workflow_node_execution.execution_metadata = (
                json.dumps(jsonable_encoder(node_run_result.metadata)) if node_run_result.metadata else None
            )
            if node_run_result.status == WorkflowNodeExecutionStatus.SUCCEEDED:
                workflow_node_execution.status = WorkflowNodeExecutionStatus.SUCCEEDED.value
            elif node_run_result.status == WorkflowNodeExecutionStatus.EXCEPTION:
                workflow_node_execution.status = WorkflowNodeExecutionStatus.EXCEPTION.value
                workflow_node_execution.error = node_run_result.error
        else:
            # create workflow node execution
            workflow_node_execution.status = WorkflowNodeExecutionStatus.FAILED.value
            workflow_node_execution.error = error

        return workflow_node_execution

    def convert_to_workflow(self, app_model: App, account: Account, args: dict) -> App:
        """
        Basic mode of chatbot app(expert mode) to workflow
        Completion App to Workflow App

        :param app_model: App instance
        :param account: Account instance
        :param args: dict
        :return:
        """
        # chatbot convert to workflow mode
        workflow_converter = WorkflowConverter()

        if app_model.mode not in {AppMode.CHAT.value, AppMode.COMPLETION.value}:
            raise ValueError(f"Current App mode: {app_model.mode} is not supported convert to workflow.")

        # convert to workflow
        new_app: App = workflow_converter.convert_to_workflow(
            app_model=app_model,
            account=account,
            name=args.get("name", "Default Name"),
            icon_type=args.get("icon_type", "emoji"),
            icon=args.get("icon", "🤖"),
            icon_background=args.get("icon_background", "#FFEAD5"),
        )

        return new_app

    def validate_features_structure(self, app_model: App, features: dict) -> dict:
        if app_model.mode == AppMode.ADVANCED_CHAT.value:
            return AdvancedChatAppConfigManager.config_validate(
                tenant_id=app_model.tenant_id, config=features, only_structure_validate=True
            )
        elif app_model.mode == AppMode.WORKFLOW.value:
            return WorkflowAppConfigManager.config_validate(
                tenant_id=app_model.tenant_id, config=features, only_structure_validate=True
            )
        else:
            raise ValueError(f"Invalid app mode: {app_model.mode}")<|MERGE_RESOLUTION|>--- conflicted
+++ resolved
@@ -2,12 +2,8 @@
 import time
 from collections.abc import Callable, Generator, Sequence
 from datetime import UTC, datetime
-<<<<<<< HEAD
 from typing import Any, Optional
-=======
-from typing import Any, Optional, cast
 from uuid import uuid4
->>>>>>> 0fdb39f1
 
 from core.app.apps.advanced_chat.app_config_manager import AdvancedChatAppConfigManager
 from core.app.apps.workflow.app_config_manager import WorkflowAppConfigManager
@@ -338,14 +334,8 @@
             error = e.error
 
         workflow_node_execution = WorkflowNodeExecution()
-<<<<<<< HEAD
+        workflow_node_execution.id = str(uuid4())
         workflow_node_execution.tenant_id = tenant_id
-=======
-        workflow_node_execution.id = str(uuid4())
-        workflow_node_execution.tenant_id = app_model.tenant_id
-        workflow_node_execution.app_id = app_model.id
-        workflow_node_execution.workflow_id = draft_workflow.id
->>>>>>> 0fdb39f1
         workflow_node_execution.triggered_from = WorkflowNodeExecutionTriggeredFrom.SINGLE_STEP.value
         workflow_node_execution.index = 1
         workflow_node_execution.node_id = node_id
