--- conflicted
+++ resolved
@@ -1,9 +1,5 @@
-<<<<<<< HEAD
 import { API_PREFIX, IS_CE_EDITION, MARKETPLACE_API_PREFIX, PUBLIC_API_PREFIX } from '@/config'
-=======
 import { refreshAccessTokenOrRelogin } from './refresh-token'
-import { API_PREFIX, IS_CE_EDITION, PUBLIC_API_PREFIX } from '@/config'
->>>>>>> 28c9ec3f
 import Toast from '@/app/components/base/toast'
 import type { AnnotationReply, MessageEnd, MessageReplace, ThoughtItem } from '@/app/components/base/chat/chat/type'
 import type { VisionFile } from '@/types/app'
@@ -373,7 +369,6 @@
           if (!/^(2|3)\d{2}$/.test(String(res.status))) {
             const bodyJson = res.json()
             switch (res.status) {
-<<<<<<< HEAD
               case 401: {
                 if (isMarketplaceAPI)
                   return
@@ -410,10 +405,6 @@
 
                 break
               }
-=======
-              case 401:
-                return Promise.reject(resClone)
->>>>>>> 28c9ec3f
               case 403:
                 bodyJson.then((data: ResponseError) => {
                   if (!silent)
