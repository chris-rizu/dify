--- conflicted
+++ resolved
@@ -1,17 +1,8 @@
-<<<<<<< HEAD
 import { genNodeMetaData } from '@/app/components/workflow/utils'
 import { BlockEnum } from '@/app/components/workflow/types'
-import type { NodeDefault, Var } from '../../types'
-import type { ToolNodeType } from './types'
-import { VarType as VarKindType } from '@/app/components/workflow/nodes/tool/types'
-import { getNotExistVariablesByArray, getNotExistVariablesByText } from '../../utils/workflow'
-=======
-import { BlockEnum } from '../../types'
 import type { NodeDefault } from '../../types'
 import type { ToolNodeType } from './types'
 import { VarType as VarKindType } from '@/app/components/workflow/nodes/tool/types'
-import { ALL_CHAT_AVAILABLE_BLOCKS, ALL_COMPLETION_AVAILABLE_BLOCKS } from '@/app/components/workflow/blocks'
->>>>>>> 4dc06ee4
 
 const i18nPrefix = 'workflow.errorMsg'
 
