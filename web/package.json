{
  "name": "dify-web",
  "version": "0.10.1",
  "private": true,
  "engines": {
    "node": ">=18.17.0"
  },
  "scripts": {
    "dev": "next dev",
    "build": "next build",
    "start": "cp -r .next/static .next/standalone/.next/static && cp -r public .next/standalone/public && cross-env PORT=$npm_config_port HOSTNAME=$npm_config_host node .next/standalone/server.js",
    "lint": "next lint",
    "fix": "next lint --fix",
    "eslint-fix": "eslint --fix",
    "prepare": "cd ../ && node -e \"if (process.env.NODE_ENV !== 'production'){process.exit(1)} \" || husky ./web/.husky",
    "gen-icons": "node ./app/components/base/icons/script.mjs",
    "uglify-embed": "node ./bin/uglify-embed",
    "check-i18n": "node ./i18n/check-i18n.js",
    "auto-gen-i18n": "node ./i18n/auto-gen-i18n.js",
    "test": "jest",
    "test:watch": "jest --watch",
    "storybook": "storybook dev -p 6006",
    "build-storybook": "storybook build",
    "preinstall": "npx only-allow pnpm"
  },
  "dependencies": {
    "@babel/runtime": "^7.22.3",
    "@dagrejs/dagre": "^1.1.2",
    "@emoji-mart/data": "^1.1.2",
    "@floating-ui/react": "^0.25.2",
    "@formatjs/intl-localematcher": "^0.5.4",
    "@headlessui/react": "^1.7.13",
    "@heroicons/react": "^2.0.16",
    "@hookform/resolvers": "^3.3.4",
    "@lexical/react": "^0.16.0",
    "@mdx-js/loader": "^2.3.0",
    "@mdx-js/react": "^2.3.0",
    "@monaco-editor/react": "^4.6.0",
    "@next/mdx": "^14.0.4",
    "@remixicon/react": "^4.3.0",
    "@sentry/react": "^7.54.0",
    "@sentry/utils": "^7.54.0",
    "@svgdotjs/svg.js": "^3.2.4",
    "@tailwindcss/line-clamp": "^0.4.4",
    "@tailwindcss/typography": "^0.5.9",
    "ahooks": "^3.7.5",
    "class-variance-authority": "^0.7.0",
    "classnames": "^2.3.2",
    "copy-to-clipboard": "^3.3.3",
    "crypto-js": "^4.2.0",
    "dayjs": "^1.11.7",
    "echarts": "^5.4.1",
    "echarts-for-react": "^3.0.2",
    "emoji-mart": "^5.5.2",
    "fast-deep-equal": "^3.1.3",
    "globals": "^15.11.0",
    "i18next": "^22.4.13",
    "i18next-resources-to-backend": "^1.1.3",
    "immer": "^9.0.19",
    "js-audio-recorder": "^1.0.7",
    "js-cookie": "^3.0.1",
    "jwt-decode": "^4.0.0",
    "katex": "^0.16.10",
    "lamejs": "^1.2.1",
    "lexical": "^0.16.0",
    "lodash-es": "^4.17.21",
    "mermaid": "10.9.3",
<<<<<<< HEAD
=======
    "mime": "^4.0.4",
>>>>>>> aa111416
    "negotiator": "^0.6.3",
    "next": "^14.2.10",
    "pinyin-pro": "^3.23.0",
    "qrcode.react": "^3.1.0",
    "qs": "^6.11.1",
    "rc-textarea": "^1.5.2",
    "react": "~18.2.0",
    "react-18-input-autosize": "^3.0.0",
    "react-dom": "~18.2.0",
    "react-easy-crop": "^5.0.8",
    "react-error-boundary": "^4.0.2",
    "react-headless-pagination": "^1.1.4",
    "react-hook-form": "^7.51.4",
    "react-i18next": "^12.2.0",
    "react-infinite-scroll-component": "^6.1.0",
    "react-markdown": "^8.0.6",
    "react-multi-email": "^1.0.14",
    "react-papaparse": "^4.1.0",
    "react-slider": "^2.0.4",
    "react-sortablejs": "^6.1.4",
    "react-syntax-highlighter": "^15.5.0",
    "react-tooltip": "5.8.3",
    "react-window": "^1.8.9",
    "react-window-infinite-loader": "^1.0.9",
    "reactflow": "^11.11.3",
    "recordrtc": "^5.6.2",
    "rehype-katex": "^6.0.2",
    "rehype-raw": "^7.0.0",
    "remark-breaks": "^3.0.2",
    "remark-gfm": "^3.0.1",
    "remark-math": "^5.1.1",
    "scheduler": "^0.23.0",
    "server-only": "^0.0.1",
    "sharp": "^0.33.2",
    "sortablejs": "^1.15.0",
    "swr": "^2.1.0",
    "tailwind-merge": "^2.4.0",
    "use-context-selector": "^1.4.1",
    "uuid": "^9.0.1",
    "zod": "^3.23.6",
    "zundo": "^2.1.0",
    "zustand": "^4.5.2"
  },
  "devDependencies": {
    "@antfu/eslint-config": "^3.8.0",
    "@chromatic-com/storybook": "^3.1.0",
    "@eslint-react/eslint-plugin": "^1.15.0",
    "@eslint/eslintrc": "^3.1.0",
    "@eslint/js": "^9.13.0",
    "@faker-js/faker": "^7.6.0",
    "@rgrove/parse-xml": "^4.1.0",
    "@storybook/addon-essentials": "^8.3.6",
    "@storybook/addon-interactions": "^8.3.6",
    "@storybook/addon-links": "^8.3.6",
    "@storybook/addon-onboarding": "^8.3.6",
    "@storybook/addon-themes": "^8.3.6",
    "@storybook/blocks": "^8.3.6",
    "@storybook/nextjs": "^8.3.6",
    "@storybook/react": "^8.3.6",
    "@storybook/test": "^8.3.6",
    "@testing-library/dom": "^10.4.0",
    "@testing-library/jest-dom": "^6.6.2",
    "@testing-library/react": "^16.0.1",
    "@types/crypto-js": "^4.1.1",
    "@types/dagre": "^0.7.52",
    "@types/jest": "^29.5.12",
    "@types/js-cookie": "^3.0.3",
    "@types/lodash-es": "^4.17.7",
    "@types/negotiator": "^0.6.1",
    "@types/node": "18.15.0",
    "@types/qs": "^6.9.7",
    "@types/react": "~18.2.0",
    "@types/react-dom": "~18.2.0",
    "@types/react-slider": "^1.3.1",
    "@types/react-syntax-highlighter": "^15.5.6",
    "@types/react-window": "^1.8.5",
    "@types/react-window-infinite-loader": "^1.0.6",
    "@types/recordrtc": "^5.6.11",
    "@types/sortablejs": "^1.15.1",
    "@types/uuid": "^9.0.8",
    "autoprefixer": "^10.4.14",
    "bing-translate-api": "^4.0.2",
    "code-inspector-plugin": "^0.13.0",
    "cross-env": "^7.0.3",
    "eslint": "^9.13.0",
    "eslint-config-next": "^15.0.0",
    "eslint-plugin-react-hooks": "^5.0.0",
    "husky": "^9.1.6",
    "eslint-plugin-react-refresh": "^0.4.13",
    "eslint-plugin-storybook": "^0.10.1",
    "jest": "^29.7.0",
    "jest-environment-jsdom": "^29.7.0",
    "lint-staged": "^15.2.10",
    "magicast": "^0.3.4",
    "postcss": "^8.4.31",
    "sass": "^1.61.0",
    "storybook": "^8.3.6",
    "tailwindcss": "^3.4.4",
    "ts-node": "^10.9.2",
    "typescript": "4.9.5",
    "uglify-js": "^3.17.4"
  },
  "resolutions": {
    "@types/react": "~18.2.0",
    "@types/react-dom": "~18.2.0",
    "string-width": "4.2.3"
  },
  "lint-staged": {
    "**/*.js?(x)": [
      "eslint --fix"
    ],
    "**/*.ts?(x)": [
      "eslint --fix"
    ]
  }
}<|MERGE_RESOLUTION|>--- conflicted
+++ resolved
@@ -65,10 +65,7 @@
     "lexical": "^0.16.0",
     "lodash-es": "^4.17.21",
     "mermaid": "10.9.3",
-<<<<<<< HEAD
-=======
     "mime": "^4.0.4",
->>>>>>> aa111416
     "negotiator": "^0.6.3",
     "next": "^14.2.10",
     "pinyin-pro": "^3.23.0",
