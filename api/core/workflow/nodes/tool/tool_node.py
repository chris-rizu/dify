--- conflicted
+++ resolved
@@ -54,13 +54,9 @@
             )
 
         # get parameters
-<<<<<<< HEAD
-        parameters = self._generate_parameters(self.graph_runtime_state.variable_pool, node_data, tool_runtime)
-=======
         tool_parameters = tool_runtime.get_runtime_parameters() or []
-        parameters = self._generate_parameters(tool_parameters=tool_parameters, variable_pool=variable_pool, node_data=node_data)
-        parameters_for_log = self._generate_parameters(tool_parameters=tool_parameters, variable_pool=variable_pool, node_data=node_data, for_log=True)
->>>>>>> 87594008
+        parameters = self._generate_parameters(tool_parameters=tool_parameters, variable_pool=self.graph_runtime_state.variable_pool, node_data=node_data)
+        parameters_for_log = self._generate_parameters(tool_parameters=tool_parameters, variable_pool=self.graph_runtime_state.variable_pool, node_data=node_data, for_log=True)
 
         try:
             messages = ToolEngine.workflow_invoke(
@@ -142,12 +138,8 @@
         variable = variable_pool.get(['sys', SystemVariable.FILES.value])
         return [file_var.value for file_var in variable.value] if variable else []
 
-<<<<<<< HEAD
-    def _convert_tool_messages(self, messages: list[ToolInvokeMessage]) \
+    def _convert_tool_messages(self, messages: list[ToolInvokeMessage])\
             -> tuple[str, list[FileVar], list[dict]]:
-=======
-    def _convert_tool_messages(self, messages: list[ToolInvokeMessage]):
->>>>>>> 87594008
         """
         Convert ToolInvokeMessages into tuple[plain_text, files]
         """
