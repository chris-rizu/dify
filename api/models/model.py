--- conflicted
+++ resolved
@@ -1,10 +1,8 @@
 import json
-import logging
 import re
 import uuid
 from collections.abc import Mapping
 from datetime import datetime
-<<<<<<< HEAD
 from enum import Enum
 from typing import TYPE_CHECKING, Optional
 
@@ -23,16 +21,8 @@
 from flask_login import UserMixin
 from sqlalchemy import Float, Index, PrimaryKeyConstraint, func, text
 from sqlalchemy.orm import Mapped, Session, mapped_column
-=======
-from enum import Enum, StrEnum
-from typing import TYPE_CHECKING, Any, Literal, Optional, cast
-
-import sqlalchemy as sa
-from flask import request
-from flask_login import UserMixin  # type: ignore
-from sqlalchemy import Float, func, text
-from sqlalchemy.orm import Mapped, mapped_column
->>>>>>> cdaef30c
+from typing import TYPE_CHECKING, cast
+
 
 from configs import dify_config
 from core.file import FILE_MODEL_IDENTITY, File, FileTransferMethod, FileType
@@ -47,18 +37,11 @@
 from .engine import db
 from .types import StringUUID
 
-<<<<<<< HEAD
-logger = logging.getLogger(__name__)
-
-
-class DifySetup(Base):
-=======
 if TYPE_CHECKING:
     from .workflow import Workflow
 
 
-class DifySetup(db.Model):  # type: ignore[name-defined]
->>>>>>> cdaef30c
+class DifySetup(Base):
     __tablename__ = "dify_setups"
     __table_args__ = (db.PrimaryKeyConstraint("version", name="dify_setup_pkey"),)
 
@@ -93,11 +76,7 @@
     EMOJI = "emoji"
 
 
-<<<<<<< HEAD
 class App(Base):
-=======
-class App(db.Model):  # type: ignore[name-defined]
->>>>>>> cdaef30c
     __tablename__ = "apps"
     __table_args__ = (db.PrimaryKeyConstraint("id", name="app_pkey"), db.Index("app_tenant_id_idx", "tenant_id"))
 
@@ -231,7 +210,6 @@
 
                         provider_id = GenericProviderID(provider_id, is_hardcoded)
                     except Exception:
-                        logger.exception(f"Invalid builtin provider id: {provider_id}")
                         continue
 
                     builtin_provider_ids.append(provider_id)
@@ -321,11 +299,7 @@
         return tags or []
 
 
-<<<<<<< HEAD
 class AppModelConfig(Base):
-=======
-class AppModelConfig(db.Model):  # type: ignore[name-defined]
->>>>>>> cdaef30c
     __tablename__ = "app_model_configs"
     __table_args__ = (db.PrimaryKeyConstraint("id", name="app_model_config_pkey"), db.Index("app_app_id_idx", "app_id"))
 
@@ -431,11 +405,7 @@
         return json.loads(self.external_data_tools) if self.external_data_tools else []
 
     @property
-<<<<<<< HEAD
     def user_input_form_list(self):
-=======
-    def user_input_form_list(self) -> list[dict]:
->>>>>>> cdaef30c
         return json.loads(self.user_input_form) if self.user_input_form else []
 
     @property
@@ -579,11 +549,7 @@
         return new_app_model_config
 
 
-<<<<<<< HEAD
 class RecommendedApp(Base):
-=======
-class RecommendedApp(db.Model):  # type: ignore[name-defined]
->>>>>>> cdaef30c
     __tablename__ = "recommended_apps"
     __table_args__ = (
         db.PrimaryKeyConstraint("id", name="recommended_app_pkey"),
@@ -611,11 +577,7 @@
         return app
 
 
-<<<<<<< HEAD
 class InstalledApp(Base):
-=======
-class InstalledApp(db.Model):  # type: ignore[name-defined]
->>>>>>> cdaef30c
     __tablename__ = "installed_apps"
     __table_args__ = (
         db.PrimaryKeyConstraint("id", name="installed_app_pkey"),
@@ -644,11 +606,7 @@
         return tenant
 
 
-<<<<<<< HEAD
 class Conversation(Base):
-=======
-class Conversation(db.Model):  # type: ignore[name-defined]
->>>>>>> cdaef30c
     __tablename__ = "conversations"
     __table_args__ = (
         db.PrimaryKeyConstraint("id", name="conversation_pkey"),
@@ -883,11 +841,7 @@
         return self.override_model_configs is not None
 
 
-<<<<<<< HEAD
 class Message(Base):
-=======
-class Message(db.Model):  # type: ignore[name-defined]
->>>>>>> cdaef30c
     __tablename__ = "messages"
     __table_args__ = (
         PrimaryKeyConstraint("id", name="message_pkey"),
@@ -1234,11 +1188,7 @@
         )
 
 
-<<<<<<< HEAD
 class MessageFeedback(Base):
-=======
-class MessageFeedback(db.Model):  # type: ignore[name-defined]
->>>>>>> cdaef30c
     __tablename__ = "message_feedbacks"
     __table_args__ = (
         db.PrimaryKeyConstraint("id", name="message_feedback_pkey"),
@@ -1265,11 +1215,7 @@
         return account
 
 
-<<<<<<< HEAD
 class MessageFile(Base):
-=======
-class MessageFile(db.Model):  # type: ignore[name-defined]
->>>>>>> cdaef30c
     __tablename__ = "message_files"
     __table_args__ = (
         db.PrimaryKeyConstraint("id", name="message_file_pkey"),
@@ -1310,11 +1256,7 @@
     created_at: Mapped[datetime] = db.Column(db.DateTime, nullable=False, server_default=func.current_timestamp())
 
 
-<<<<<<< HEAD
 class MessageAnnotation(Base):
-=======
-class MessageAnnotation(db.Model):  # type: ignore[name-defined]
->>>>>>> cdaef30c
     __tablename__ = "message_annotations"
     __table_args__ = (
         db.PrimaryKeyConstraint("id", name="message_annotation_pkey"),
@@ -1345,11 +1287,7 @@
         return account
 
 
-<<<<<<< HEAD
 class AppAnnotationHitHistory(Base):
-=======
-class AppAnnotationHitHistory(db.Model):  # type: ignore[name-defined]
->>>>>>> cdaef30c
     __tablename__ = "app_annotation_hit_histories"
     __table_args__ = (
         db.PrimaryKeyConstraint("id", name="app_annotation_hit_histories_pkey"),
@@ -1387,11 +1325,7 @@
         return account
 
 
-<<<<<<< HEAD
 class AppAnnotationSetting(Base):
-=======
-class AppAnnotationSetting(db.Model):  # type: ignore[name-defined]
->>>>>>> cdaef30c
     __tablename__ = "app_annotation_settings"
     __table_args__ = (
         db.PrimaryKeyConstraint("id", name="app_annotation_settings_pkey"),
@@ -1439,11 +1373,7 @@
         return collection_binding_detail
 
 
-<<<<<<< HEAD
 class OperationLog(Base):
-=======
-class OperationLog(db.Model):  # type: ignore[name-defined]
->>>>>>> cdaef30c
     __tablename__ = "operation_logs"
     __table_args__ = (
         db.PrimaryKeyConstraint("id", name="operation_log_pkey"),
@@ -1460,11 +1390,7 @@
     updated_at = db.Column(db.DateTime, nullable=False, server_default=func.current_timestamp())
 
 
-<<<<<<< HEAD
 class EndUser(Base, UserMixin):
-=======
-class EndUser(UserMixin, db.Model):  # type: ignore[name-defined]
->>>>>>> cdaef30c
     __tablename__ = "end_users"
     __table_args__ = (
         db.PrimaryKeyConstraint("id", name="end_user_pkey"),
@@ -1484,11 +1410,7 @@
     updated_at = db.Column(db.DateTime, nullable=False, server_default=func.current_timestamp())
 
 
-<<<<<<< HEAD
 class Site(Base):
-=======
-class Site(db.Model):  # type: ignore[name-defined]
->>>>>>> cdaef30c
     __tablename__ = "sites"
     __table_args__ = (
         db.PrimaryKeyConstraint("id", name="site_pkey"),
@@ -1545,11 +1467,7 @@
         return dify_config.APP_WEB_URL or request.url_root.rstrip("/")
 
 
-<<<<<<< HEAD
 class ApiToken(Base):
-=======
-class ApiToken(db.Model):  # type: ignore[name-defined]
->>>>>>> cdaef30c
     __tablename__ = "api_tokens"
     __table_args__ = (
         db.PrimaryKeyConstraint("id", name="api_token_pkey"),
@@ -1576,11 +1494,7 @@
             return result
 
 
-<<<<<<< HEAD
 class UploadFile(Base):
-=======
-class UploadFile(db.Model):  # type: ignore[name-defined]
->>>>>>> cdaef30c
     __tablename__ = "upload_files"
     __table_args__ = (
         db.PrimaryKeyConstraint("id", name="upload_file_pkey"),
@@ -1642,11 +1556,7 @@
         self.source_url = source_url
 
 
-<<<<<<< HEAD
 class ApiRequest(Base):
-=======
-class ApiRequest(db.Model):  # type: ignore[name-defined]
->>>>>>> cdaef30c
     __tablename__ = "api_requests"
     __table_args__ = (
         db.PrimaryKeyConstraint("id", name="api_request_pkey"),
@@ -1663,11 +1573,7 @@
     created_at = db.Column(db.DateTime, nullable=False, server_default=func.current_timestamp())
 
 
-<<<<<<< HEAD
 class MessageChain(Base):
-=======
-class MessageChain(db.Model):  # type: ignore[name-defined]
->>>>>>> cdaef30c
     __tablename__ = "message_chains"
     __table_args__ = (
         db.PrimaryKeyConstraint("id", name="message_chain_pkey"),
@@ -1682,11 +1588,7 @@
     created_at = db.Column(db.DateTime, nullable=False, server_default=db.func.current_timestamp())
 
 
-<<<<<<< HEAD
 class MessageAgentThought(Base):
-=======
-class MessageAgentThought(db.Model):  # type: ignore[name-defined]
->>>>>>> cdaef30c
     __tablename__ = "message_agent_thoughts"
     __table_args__ = (
         db.PrimaryKeyConstraint("id", name="message_agent_thought_pkey"),
@@ -1741,7 +1643,7 @@
                 return cast(dict, json.loads(self.tool_labels_str))
             else:
                 return {}
-        except Exception as e:
+        except Exception:
             return {}
 
     @property
@@ -1751,7 +1653,7 @@
                 return cast(dict, json.loads(self.tool_meta_str))
             else:
                 return {}
-        except Exception as e:
+        except Exception:
             return {}
 
     @property
@@ -1772,7 +1674,7 @@
                 return result
             else:
                 return {tool: {} for tool in tools}
-        except Exception as e:
+        except Exception:
             return {}
 
     @property
@@ -1793,18 +1695,14 @@
                 return result
             else:
                 return {tool: {} for tool in tools}
-        except Exception as e:
+        except Exception:
             if self.observation:
                 return dict.fromkeys(tools, self.observation)
             else:
                 return {}
 
 
-<<<<<<< HEAD
 class DatasetRetrieverResource(Base):
-=======
-class DatasetRetrieverResource(db.Model):  # type: ignore[name-defined]
->>>>>>> cdaef30c
     __tablename__ = "dataset_retriever_resources"
     __table_args__ = (
         db.PrimaryKeyConstraint("id", name="dataset_retriever_resource_pkey"),
@@ -1831,11 +1729,7 @@
     created_at = db.Column(db.DateTime, nullable=False, server_default=db.func.current_timestamp())
 
 
-<<<<<<< HEAD
 class Tag(Base):
-=======
-class Tag(db.Model):  # type: ignore[name-defined]
->>>>>>> cdaef30c
     __tablename__ = "tags"
     __table_args__ = (
         db.PrimaryKeyConstraint("id", name="tag_pkey"),
@@ -1853,11 +1747,7 @@
     created_at = db.Column(db.DateTime, nullable=False, server_default=func.current_timestamp())
 
 
-<<<<<<< HEAD
 class TagBinding(Base):
-=======
-class TagBinding(db.Model):  # type: ignore[name-defined]
->>>>>>> cdaef30c
     __tablename__ = "tag_bindings"
     __table_args__ = (
         db.PrimaryKeyConstraint("id", name="tag_binding_pkey"),
@@ -1873,11 +1763,7 @@
     created_at = db.Column(db.DateTime, nullable=False, server_default=func.current_timestamp())
 
 
-<<<<<<< HEAD
 class TraceAppConfig(Base):
-=======
-class TraceAppConfig(db.Model):  # type: ignore[name-defined]
->>>>>>> cdaef30c
     __tablename__ = "trace_app_config"
     __table_args__ = (
         db.PrimaryKeyConstraint("id", name="tracing_app_config_pkey"),
