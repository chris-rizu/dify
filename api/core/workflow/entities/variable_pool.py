from collections import defaultdict
from collections.abc import Mapping, Sequence
from typing import Any, Union

from pydantic import BaseModel, Field, model_validator
from typing_extensions import deprecated

from core.app.segments import Segment, Variable, factory
from core.file.file_obj import FileVar
from core.workflow.entities.node_entities import SystemVariable

VariableValue = Union[str, int, float, dict, list, FileVar]


SYSTEM_VARIABLE_NODE_ID = 'sys'
ENVIRONMENT_VARIABLE_NODE_ID = 'env'


<<<<<<< HEAD
class VariablePool(BaseModel):
    # Variable dictionary is a dictionary for looking up variables by their selector.
    # The first element of the selector is the node id, it's the first-level key in the dictionary.
    # Other elements of the selector are the keys in the second-level dictionary. To get the key, we hash the
    # elements of the selector except the first one.
    variable_dictionary: dict[str, dict[int, Variable]] = Field(
        description='Variables mapping',
        default=defaultdict(dict)
    )

    # TODO: This user inputs is not used for pool.
    user_inputs: Mapping[str, Any] = Field(
        description='User inputs',
    )

    system_variables: Mapping[SystemVariable, Any] = Field(
        description='System variables',
    )

    environment_variables: Sequence[Variable] = Field(
        description="Environment variables.",
        default_factory=list
    )

    @model_validator(mode="after")
    def val_model_after(self):
        """
        Append system variables
        :return:
        """
=======
class VariablePool:
    def __init__(
        self,
        system_variables: Mapping[SystemVariable, Any],
        user_inputs: Mapping[str, Any],
        environment_variables: Sequence[Variable],
    ) -> None:
        # system variables
        # for example:
        # {
        #     'query': 'abc',
        #     'files': []
        # }

        # Varaible dictionary is a dictionary for looking up variables by their selector.
        # The first element of the selector is the node id, it's the first-level key in the dictionary.
        # Other elements of the selector are the keys in the second-level dictionary. To get the key, we hash the
        # elements of the selector except the first one.
        self._variable_dictionary: dict[str, dict[int, Segment]] = defaultdict(dict)

        # TODO: This user inputs is not used for pool.
        self.user_inputs = user_inputs

>>>>>>> 545d3c5a
        # Add system variables to the variable pool
        for key, value in self.system_variables.items():
            self.add((SYSTEM_VARIABLE_NODE_ID, key.value), value)

        # Add environment variables to the variable pool
        for var in self.environment_variables or []:
            self.add((ENVIRONMENT_VARIABLE_NODE_ID, var.name), var)

        return self

    def add(self, selector: Sequence[str], value: Any, /) -> None:
        """
        Adds a variable to the variable pool.

        Args:
            selector (Sequence[str]): The selector for the variable.
            value (VariableValue): The value of the variable.

        Raises:
            ValueError: If the selector is invalid.

        Returns:
            None
        """
        if len(selector) < 2:
            raise ValueError('Invalid selector')

        if value is None:
            return

        if isinstance(value, Segment):
            v = value
        else:
            v = factory.build_segment(value)

        hash_key = hash(tuple(selector[1:]))
        self.variable_dictionary[selector[0]][hash_key] = v

    def get(self, selector: Sequence[str], /) -> Segment | None:
        """
        Retrieves the value from the variable pool based on the given selector.

        Args:
            selector (Sequence[str]): The selector used to identify the variable.

        Returns:
            Any: The value associated with the given selector.

        Raises:
            ValueError: If the selector is invalid.
        """
        if len(selector) < 2:
            raise ValueError('Invalid selector')
        hash_key = hash(tuple(selector[1:]))
        value = self.variable_dictionary[selector[0]].get(hash_key)

        return value

    @deprecated('This method is deprecated, use `get` instead.')
    def get_any(self, selector: Sequence[str], /) -> Any | None:
        """
        Retrieves the value from the variable pool based on the given selector.

        Args:
            selector (Sequence[str]): The selector used to identify the variable.

        Returns:
            Any: The value associated with the given selector.

        Raises:
            ValueError: If the selector is invalid.
        """
        if len(selector) < 2:
            raise ValueError('Invalid selector')
        hash_key = hash(tuple(selector[1:]))
        value = self.variable_dictionary[selector[0]].get(hash_key)
        return value.to_object() if value else None

    def remove(self, selector: Sequence[str], /):
        """
        Remove variables from the variable pool based on the given selector.

        Args:
            selector (Sequence[str]): A sequence of strings representing the selector.

        Returns:
            None
        """
        if not selector:
            return
        if len(selector) == 1:
            self.variable_dictionary[selector[0]] = {}
            return
        hash_key = hash(tuple(selector[1:]))
        self.variable_dictionary[selector[0]].pop(hash_key, None)

    def remove_node(self, node_id: str, /):
        """
        Remove all variables associated with a given node id.

        Args:
            node_id (str): The node id to remove.

        Returns:
            None
        """
        self.variable_dictionary.pop(node_id, None)<|MERGE_RESOLUTION|>--- conflicted
+++ resolved
@@ -16,13 +16,12 @@
 ENVIRONMENT_VARIABLE_NODE_ID = 'env'
 
 
-<<<<<<< HEAD
 class VariablePool(BaseModel):
     # Variable dictionary is a dictionary for looking up variables by their selector.
     # The first element of the selector is the node id, it's the first-level key in the dictionary.
     # Other elements of the selector are the keys in the second-level dictionary. To get the key, we hash the
     # elements of the selector except the first one.
-    variable_dictionary: dict[str, dict[int, Variable]] = Field(
+    variable_dictionary: dict[str, dict[int, Segment]] = Field(
         description='Variables mapping',
         default=defaultdict(dict)
     )
@@ -47,31 +46,6 @@
         Append system variables
         :return:
         """
-=======
-class VariablePool:
-    def __init__(
-        self,
-        system_variables: Mapping[SystemVariable, Any],
-        user_inputs: Mapping[str, Any],
-        environment_variables: Sequence[Variable],
-    ) -> None:
-        # system variables
-        # for example:
-        # {
-        #     'query': 'abc',
-        #     'files': []
-        # }
-
-        # Varaible dictionary is a dictionary for looking up variables by their selector.
-        # The first element of the selector is the node id, it's the first-level key in the dictionary.
-        # Other elements of the selector are the keys in the second-level dictionary. To get the key, we hash the
-        # elements of the selector except the first one.
-        self._variable_dictionary: dict[str, dict[int, Segment]] = defaultdict(dict)
-
-        # TODO: This user inputs is not used for pool.
-        self.user_inputs = user_inputs
-
->>>>>>> 545d3c5a
         # Add system variables to the variable pool
         for key, value in self.system_variables.items():
             self.add((SYSTEM_VARIABLE_NODE_ID, key.value), value)
