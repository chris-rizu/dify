import base64
import json
import logging
import random
import secrets
import uuid
from datetime import UTC, datetime, timedelta
from hashlib import sha256
from typing import Any, Optional, cast

from pydantic import BaseModel
from sqlalchemy import func
from sqlalchemy.orm import Session
from werkzeug.exceptions import Unauthorized

from configs import dify_config
from constants.languages import language_timezone_mapping, languages
from events.tenant_event import tenant_was_created
from extensions.ext_database import db
from extensions.ext_redis import redis_client
from libs.helper import RateLimiter, TokenManager
from libs.passport import PassportService
from libs.password import compare_password, hash_password, valid_password
from libs.rsa import generate_key_pair
from models.account import (
    Account,
    AccountIntegrate,
    AccountStatus,
    Tenant,
    TenantAccountJoin,
    TenantAccountJoinRole,
    TenantAccountRole,
    TenantStatus,
)
from models.model import DifySetup
<<<<<<< HEAD
from models.staging import StagingAccountWhitelist
=======
from services.billing_service import BillingService
>>>>>>> d815c74f
from services.errors.account import (
    AccountAlreadyInTenantError,
    AccountLoginError,
    AccountNotFoundError,
    AccountNotLinkTenantError,
    AccountPasswordError,
    AccountRegisterError,
    CannotOperateSelfError,
    CurrentPasswordIncorrectError,
    InvalidActionError,
    LinkAccountIntegrateError,
    MemberNotInTenantError,
    NoPermissionError,
    RoleAlreadyAssignedError,
    TenantNotFoundError,
)
from services.errors.workspace import WorkSpaceNotAllowedCreateError
from services.feature_service import FeatureService
from tasks.delete_account_task import delete_account_task
from tasks.mail_account_deletion_task import send_account_deletion_verification_code
from tasks.mail_email_code_login import send_email_code_login_mail_task
from tasks.mail_invite_member_task import send_invite_member_mail_task
from tasks.mail_reset_password_task import send_reset_password_mail_task


class TokenPair(BaseModel):
    access_token: str
    refresh_token: str


REFRESH_TOKEN_PREFIX = "refresh_token:"
ACCOUNT_REFRESH_TOKEN_PREFIX = "account_refresh_token:"
REFRESH_TOKEN_EXPIRY = timedelta(days=30)


class AccountService:
    reset_password_rate_limiter = RateLimiter(prefix="reset_password_rate_limit", max_attempts=1, time_window=60 * 1)
    email_code_login_rate_limiter = RateLimiter(
        prefix="email_code_login_rate_limit", max_attempts=1, time_window=60 * 1
    )
    email_code_account_deletion_rate_limiter = RateLimiter(
        prefix="email_code_account_deletion_rate_limit", max_attempts=1, time_window=60 * 1
    )
    LOGIN_MAX_ERROR_LIMITS = 5

    @staticmethod
    def _get_refresh_token_key(refresh_token: str) -> str:
        return f"{REFRESH_TOKEN_PREFIX}{refresh_token}"

    @staticmethod
    def _get_account_refresh_token_key(account_id: str) -> str:
        return f"{ACCOUNT_REFRESH_TOKEN_PREFIX}{account_id}"

    @staticmethod
    def _store_refresh_token(refresh_token: str, account_id: str) -> None:
        redis_client.setex(AccountService._get_refresh_token_key(refresh_token), REFRESH_TOKEN_EXPIRY, account_id)
        redis_client.setex(
            AccountService._get_account_refresh_token_key(account_id), REFRESH_TOKEN_EXPIRY, refresh_token
        )

    @staticmethod
    def _delete_refresh_token(refresh_token: str, account_id: str) -> None:
        redis_client.delete(AccountService._get_refresh_token_key(refresh_token))
        redis_client.delete(AccountService._get_account_refresh_token_key(account_id))

    @staticmethod
    def load_user(user_id: str) -> None | Account:
        account = db.session.query(Account).filter_by(id=user_id).first()
        if not account:
            return None

        if account.status == AccountStatus.BANNED.value:
            raise Unauthorized("Account is banned.")

        current_tenant = TenantAccountJoin.query.filter_by(account_id=account.id, current=True).first()
        if current_tenant:
            account.current_tenant_id = current_tenant.tenant_id
        else:
            available_ta = (
                TenantAccountJoin.query.filter_by(account_id=account.id).order_by(TenantAccountJoin.id.asc()).first()
            )
            if not available_ta:
                return None

            account.current_tenant_id = available_ta.tenant_id
            available_ta.current = True
            db.session.commit()

        if datetime.now(UTC).replace(tzinfo=None) - account.last_active_at > timedelta(minutes=10):
            account.last_active_at = datetime.now(UTC).replace(tzinfo=None)
            db.session.commit()

        return cast(Account, account)

    @staticmethod
    def get_account_jwt_token(account: Account) -> str:
        exp_dt = datetime.now(UTC) + timedelta(minutes=dify_config.ACCESS_TOKEN_EXPIRE_MINUTES)
        exp = int(exp_dt.timestamp())
        payload = {
            "user_id": account.id,
            "exp": exp,
            "iss": dify_config.EDITION,
            "sub": "Console API Passport",
        }

        token: str = PassportService().issue(payload)
        return token

    @staticmethod
    def authenticate(email: str, password: str, invite_token: Optional[str] = None) -> Account:
        """authenticate account with email and password"""

        account = db.session.query(Account).filter_by(email=email).first()
        if not account:
            raise AccountNotFoundError()

        if account.status == AccountStatus.BANNED.value:
            raise AccountLoginError("Account is banned.")

        if password and invite_token and account.password is None:
            # if invite_token is valid, set password and password_salt
            salt = secrets.token_bytes(16)
            base64_salt = base64.b64encode(salt).decode()
            password_hashed = hash_password(password, salt)
            base64_password_hashed = base64.b64encode(password_hashed).decode()
            account.password = base64_password_hashed
            account.password_salt = base64_salt

        if account.password is None or not compare_password(password, account.password, account.password_salt):
            raise AccountPasswordError("Invalid email or password.")

        if account.status == AccountStatus.PENDING.value:
            account.status = AccountStatus.ACTIVE.value
            account.initialized_at = datetime.now(UTC).replace(tzinfo=None)

        db.session.commit()

        return cast(Account, account)

    @staticmethod
    def update_account_password(account, password, new_password):
        """update account password"""
        if account.password and not compare_password(password, account.password, account.password_salt):
            raise CurrentPasswordIncorrectError("Current password is incorrect.")

        # may be raised
        valid_password(new_password)

        # generate password salt
        salt = secrets.token_bytes(16)
        base64_salt = base64.b64encode(salt).decode()

        # encrypt password with salt
        password_hashed = hash_password(new_password, salt)
        base64_password_hashed = base64.b64encode(password_hashed).decode()
        account.password = base64_password_hashed
        account.password_salt = base64_salt
        db.session.commit()
        return account

    @staticmethod
    def create_account(
        email: str,
        name: str,
        interface_language: str,
        password: Optional[str] = None,
        interface_theme: str = "light",
        is_setup: Optional[bool] = False,
    ) -> Account:
        """create account"""
        if not FeatureService.get_system_features().is_allow_register and not is_setup:
            from controllers.console.error import AccountNotFound

            raise AccountNotFound()

        if dify_config.BILLING_ENABLED and BillingService.is_email_in_freeze(email):
            raise AccountRegisterError(
                description=(
                    "This email account has been deleted within the past "
                    "30 days and is temporarily unavailable for new account registration"
                )
            )

        account = Account()
        account.email = email
        account.name = name

        if password:
            # generate password salt
            salt = secrets.token_bytes(16)
            base64_salt = base64.b64encode(salt).decode()

            # encrypt password with salt
            password_hashed = hash_password(password, salt)
            base64_password_hashed = base64.b64encode(password_hashed).decode()

            account.password = base64_password_hashed
            account.password_salt = base64_salt

        account.interface_language = interface_language
        account.interface_theme = interface_theme

        # Set timezone based on language
        account.timezone = language_timezone_mapping.get(interface_language, "UTC")

        db.session.add(account)
        db.session.commit()
        return account

    @staticmethod
    def create_account_and_tenant(
        email: str, name: str, interface_language: str, password: Optional[str] = None
    ) -> Account:
        """create account"""
        account = AccountService.create_account(
            email=email, name=name, interface_language=interface_language, password=password
        )

        TenantService.create_owner_tenant_if_not_exist(account=account)

        return account

    @staticmethod
    def generate_account_deletion_verification_code(account: Account) -> tuple[str, str]:
        code = "".join([str(random.randint(0, 9)) for _ in range(6)])
        token = TokenManager.generate_token(
            account=account, token_type="account_deletion", additional_data={"code": code}
        )
        return token, code

    @classmethod
    def send_account_deletion_verification_email(cls, account: Account, code: str):
        email = account.email
        if cls.email_code_account_deletion_rate_limiter.is_rate_limited(email):
            from controllers.console.auth.error import EmailCodeAccountDeletionRateLimitExceededError

            raise EmailCodeAccountDeletionRateLimitExceededError()

        send_account_deletion_verification_code.delay(to=email, code=code)

        cls.email_code_account_deletion_rate_limiter.increment_rate_limit(email)

    @staticmethod
    def verify_account_deletion_code(token: str, code: str) -> bool:
        token_data = TokenManager.get_token_data(token, "account_deletion")
        if token_data is None:
            return False

        if token_data["code"] != code:
            return False

        return True

    @staticmethod
    def delete_account(account: Account) -> None:
        """Delete account. This method only adds a task to the queue for deletion."""
        delete_account_task.delay(account.id)

    @staticmethod
    def link_account_integrate(provider: str, open_id: str, account: Account) -> None:
        """Link account integrate"""
        try:
            # Query whether there is an existing binding record for the same provider
            account_integrate: Optional[AccountIntegrate] = AccountIntegrate.query.filter_by(
                account_id=account.id, provider=provider
            ).first()

            if account_integrate:
                # If it exists, update the record
                account_integrate.open_id = open_id
                account_integrate.encrypted_token = ""  # todo
                account_integrate.updated_at = datetime.now(UTC).replace(tzinfo=None)
            else:
                # If it does not exist, create a new record
                account_integrate = AccountIntegrate(
                    account_id=account.id, provider=provider, open_id=open_id, encrypted_token=""
                )
                db.session.add(account_integrate)

            db.session.commit()
            logging.info(f"Account {account.id} linked {provider} account {open_id}.")
        except Exception as e:
            logging.exception(f"Failed to link {provider} account {open_id} to Account {account.id}")
            raise LinkAccountIntegrateError("Failed to link account.") from e

    @staticmethod
    def close_account(account: Account) -> None:
        """Close account"""
        account.status = AccountStatus.CLOSED.value
        db.session.commit()

    @staticmethod
    def update_account(account, **kwargs):
        """Update account fields"""
        for field, value in kwargs.items():
            if hasattr(account, field):
                setattr(account, field, value)
            else:
                raise AttributeError(f"Invalid field: {field}")

        db.session.commit()
        return account

    @staticmethod
    def update_login_info(account: Account, *, ip_address: str) -> None:
        """Update last login time and ip"""
        account.last_login_at = datetime.now(UTC).replace(tzinfo=None)
        account.last_login_ip = ip_address
        db.session.add(account)
        db.session.commit()

    @staticmethod
    def login(account: Account, *, ip_address: Optional[str] = None) -> TokenPair:
        if not AccountService.verify_account_whitelist(account.email):
            raise ValueError("Account is not whitelisted")

        if ip_address:
            AccountService.update_login_info(account=account, ip_address=ip_address)

        if account.status == AccountStatus.PENDING.value:
            account.status = AccountStatus.ACTIVE.value
            db.session.commit()

        access_token = AccountService.get_account_jwt_token(account=account)
        refresh_token = _generate_refresh_token()

        AccountService._store_refresh_token(refresh_token, account.id)

        return TokenPair(access_token=access_token, refresh_token=refresh_token)

    @staticmethod
    def logout(*, account: Account) -> None:
        refresh_token = redis_client.get(AccountService._get_account_refresh_token_key(account.id))
        if refresh_token:
            AccountService._delete_refresh_token(refresh_token.decode("utf-8"), account.id)

    @staticmethod
    def refresh_token(refresh_token: str) -> TokenPair:
        # Verify the refresh token
        account_id = redis_client.get(AccountService._get_refresh_token_key(refresh_token))
        if not account_id:
            raise ValueError("Invalid refresh token")

        account = AccountService.load_user(account_id.decode("utf-8"))
        if not account:
            raise ValueError("Invalid account")

        if not AccountService.verify_account_whitelist(account.email):
            raise ValueError("Account is not whitelisted")

        # Generate new access token and refresh token
        new_access_token = AccountService.get_account_jwt_token(account)
        new_refresh_token = _generate_refresh_token()

        AccountService._delete_refresh_token(refresh_token, account.id)
        AccountService._store_refresh_token(new_refresh_token, account.id)

        return TokenPair(access_token=new_access_token, refresh_token=new_refresh_token)

    @staticmethod
    def verify_account_whitelist(email: str) -> bool:
        with Session(db.engine) as session:
            return (
                session.query(StagingAccountWhitelist)
                .filter(StagingAccountWhitelist.email == email, StagingAccountWhitelist.disabled == False)
                .first()
                is not None
            )

    @staticmethod
    def load_logged_in_account(*, account_id: str):
        return AccountService.load_user(account_id)

    @classmethod
    def send_reset_password_email(
        cls,
        account: Optional[Account] = None,
        email: Optional[str] = None,
        language: Optional[str] = "en-US",
    ):
        account_email = account.email if account else email
        if account_email is None:
            raise ValueError("Email must be provided.")

        if cls.reset_password_rate_limiter.is_rate_limited(account_email):
            from controllers.console.auth.error import PasswordResetRateLimitExceededError

            raise PasswordResetRateLimitExceededError()

        code = "".join([str(random.randint(0, 9)) for _ in range(6)])
        token = TokenManager.generate_token(
            account=account, email=email, token_type="reset_password", additional_data={"code": code}
        )
        send_reset_password_mail_task.delay(
            language=language,
            to=account_email,
            code=code,
        )
        cls.reset_password_rate_limiter.increment_rate_limit(account_email)
        return token

    @classmethod
    def revoke_reset_password_token(cls, token: str):
        TokenManager.revoke_token(token, "reset_password")

    @classmethod
    def get_reset_password_data(cls, token: str) -> Optional[dict[str, Any]]:
        return TokenManager.get_token_data(token, "reset_password")

    @classmethod
    def send_email_code_login_email(
        cls, account: Optional[Account] = None, email: Optional[str] = None, language: Optional[str] = "en-US"
    ):
<<<<<<< HEAD
        if email:
            if not AccountService.verify_account_whitelist(email):
                raise ValueError("Account is not whitelisted")
        elif account:
            if not AccountService.verify_account_whitelist(account.email):
                raise ValueError("Account is not whitelisted")

=======
        email = account.email if account else email
        if email is None:
            raise ValueError("Email must be provided.")
>>>>>>> d815c74f
        if cls.email_code_login_rate_limiter.is_rate_limited(email):
            from controllers.console.auth.error import EmailCodeLoginRateLimitExceededError

            raise EmailCodeLoginRateLimitExceededError()

        code = "".join([str(random.randint(0, 9)) for _ in range(6)])
        token = TokenManager.generate_token(
            account=account, email=email, token_type="email_code_login", additional_data={"code": code}
        )
        send_email_code_login_mail_task.delay(
            language=language,
            to=account.email if account else email,
            code=code,
        )
        cls.email_code_login_rate_limiter.increment_rate_limit(email)
        return token

    @classmethod
    def get_email_code_login_data(cls, token: str) -> Optional[dict[str, Any]]:
        return TokenManager.get_token_data(token, "email_code_login")

    @classmethod
    def revoke_email_code_login_token(cls, token: str):
        TokenManager.revoke_token(token, "email_code_login")

    @classmethod
    def get_user_through_email(cls, email: str):
        if dify_config.BILLING_ENABLED and BillingService.is_email_in_freeze(email):
            raise AccountRegisterError(
                description=(
                    "This email account has been deleted within the past "
                    "30 days and is temporarily unavailable for new account registration"
                )
            )

        account = db.session.query(Account).filter(Account.email == email).first()
        if not account:
            return None

        if account.status == AccountStatus.BANNED.value:
            raise Unauthorized("Account is banned.")

        return account

    @staticmethod
    def add_login_error_rate_limit(email: str) -> None:
        key = f"login_error_rate_limit:{email}"
        count = redis_client.get(key)
        if count is None:
            count = 0
        count = int(count) + 1
        redis_client.setex(key, dify_config.LOGIN_LOCKOUT_DURATION, count)

    @staticmethod
    def is_login_error_rate_limit(email: str) -> bool:
        key = f"login_error_rate_limit:{email}"
        count = redis_client.get(key)
        if count is None:
            return False

        count = int(count)
        if count > AccountService.LOGIN_MAX_ERROR_LIMITS:
            return True
        return False

    @staticmethod
    def reset_login_error_rate_limit(email: str):
        key = f"login_error_rate_limit:{email}"
        redis_client.delete(key)

    @staticmethod
    def is_email_send_ip_limit(ip_address: str):
        minute_key = f"email_send_ip_limit_minute:{ip_address}"
        freeze_key = f"email_send_ip_limit_freeze:{ip_address}"
        hour_limit_key = f"email_send_ip_limit_hour:{ip_address}"

        # check ip is frozen
        if redis_client.get(freeze_key):
            return True

        # check current minute count
        current_minute_count = redis_client.get(minute_key)
        if current_minute_count is None:
            current_minute_count = 0
        current_minute_count = int(current_minute_count)

        # check current hour count
        if current_minute_count > dify_config.EMAIL_SEND_IP_LIMIT_PER_MINUTE:
            hour_limit_count = redis_client.get(hour_limit_key)
            if hour_limit_count is None:
                hour_limit_count = 0
            hour_limit_count = int(hour_limit_count)

            if hour_limit_count >= 1:
                redis_client.setex(freeze_key, 60 * 60, 1)
                return True
            else:
                redis_client.setex(hour_limit_key, 60 * 10, hour_limit_count + 1)  # first time limit 10 minutes

            # add hour limit count
            redis_client.incr(hour_limit_key)
            redis_client.expire(hour_limit_key, 60 * 60)

            return True

        redis_client.setex(minute_key, 60, current_minute_count + 1)
        redis_client.expire(minute_key, 60)

        return False


def _get_login_cache_key(*, account_id: str, token: str):
    return f"account_login:{account_id}:{token}"


class TenantService:
    @staticmethod
    def create_tenant(name: str, is_setup: Optional[bool] = False, is_from_dashboard: Optional[bool] = False) -> Tenant:
        """Create tenant"""
        if (
            not FeatureService.get_system_features().is_allow_create_workspace
            and not is_setup
            and not is_from_dashboard
        ):
            from controllers.console.error import NotAllowedCreateWorkspace

            raise NotAllowedCreateWorkspace()
        tenant = Tenant(name=name)

        db.session.add(tenant)
        db.session.commit()

        tenant.encrypt_public_key = generate_key_pair(tenant.id)
        db.session.commit()
        return tenant

    @staticmethod
    def create_owner_tenant_if_not_exist(
        account: Account, name: Optional[str] = None, is_setup: Optional[bool] = False
    ):
        """Check if user have a workspace or not"""
        available_ta = (
            TenantAccountJoin.query.filter_by(account_id=account.id).order_by(TenantAccountJoin.id.asc()).first()
        )

        if available_ta:
            return

        """Create owner tenant if not exist"""
        if not FeatureService.get_system_features().is_allow_create_workspace and not is_setup:
            raise WorkSpaceNotAllowedCreateError()

        if name:
            tenant = TenantService.create_tenant(name=name, is_setup=is_setup)
        else:
            tenant = TenantService.create_tenant(name=f"{account.name}'s Workspace", is_setup=is_setup)
        TenantService.create_tenant_member(tenant, account, role="owner")
        account.current_tenant = tenant
        db.session.commit()
        tenant_was_created.send(tenant)

    @staticmethod
    def create_tenant_member(tenant: Tenant, account: Account, role: str = "normal") -> TenantAccountJoin:
        """Create tenant member"""
        if role == TenantAccountJoinRole.OWNER.value:
            if TenantService.has_roles(tenant, [TenantAccountJoinRole.OWNER]):
                logging.error(f"Tenant {tenant.id} has already an owner.")
                raise Exception("Tenant already has an owner.")

        ta = db.session.query(TenantAccountJoin).filter_by(tenant_id=tenant.id, account_id=account.id).first()
        if ta:
            ta.role = role
        else:
            ta = TenantAccountJoin(tenant_id=tenant.id, account_id=account.id, role=role)
            db.session.add(ta)

        db.session.commit()
        return ta

    @staticmethod
    def get_join_tenants(account: Account) -> list[Tenant]:
        """Get account join tenants"""
        return (
            db.session.query(Tenant)
            .join(TenantAccountJoin, Tenant.id == TenantAccountJoin.tenant_id)
            .filter(TenantAccountJoin.account_id == account.id, Tenant.status == TenantStatus.NORMAL)
            .all()
        )

    @staticmethod
    def get_current_tenant_by_account(account: Account):
        """Get tenant by account and add the role"""
        tenant = account.current_tenant
        if not tenant:
            raise TenantNotFoundError("Tenant not found.")

        ta = TenantAccountJoin.query.filter_by(tenant_id=tenant.id, account_id=account.id).first()
        if ta:
            tenant.role = ta.role
        else:
            raise TenantNotFoundError("Tenant not found for the account.")
        return tenant

    @staticmethod
    def switch_tenant(account: Account, tenant_id: Optional[str] = None) -> None:
        """Switch the current workspace for the account"""

        # Ensure tenant_id is provided
        if tenant_id is None:
            raise ValueError("Tenant ID must be provided.")

        tenant_account_join = (
            db.session.query(TenantAccountJoin)
            .join(Tenant, TenantAccountJoin.tenant_id == Tenant.id)
            .filter(
                TenantAccountJoin.account_id == account.id,
                TenantAccountJoin.tenant_id == tenant_id,
                Tenant.status == TenantStatus.NORMAL,
            )
            .first()
        )

        if not tenant_account_join:
            raise AccountNotLinkTenantError("Tenant not found or account is not a member of the tenant.")
        else:
            TenantAccountJoin.query.filter(
                TenantAccountJoin.account_id == account.id, TenantAccountJoin.tenant_id != tenant_id
            ).update({"current": False})
            tenant_account_join.current = True
            # Set the current tenant for the account
            account.current_tenant_id = tenant_account_join.tenant_id
            db.session.commit()

    @staticmethod
    def get_tenant_members(tenant: Tenant) -> list[Account]:
        """Get tenant members"""
        query = (
            db.session.query(Account, TenantAccountJoin.role)
            .select_from(Account)
            .join(TenantAccountJoin, Account.id == TenantAccountJoin.account_id)
            .filter(TenantAccountJoin.tenant_id == tenant.id)
        )

        # Initialize an empty list to store the updated accounts
        updated_accounts = []

        for account, role in query:
            account.role = role
            updated_accounts.append(account)

        return updated_accounts

    @staticmethod
    def get_dataset_operator_members(tenant: Tenant) -> list[Account]:
        """Get dataset admin members"""
        query = (
            db.session.query(Account, TenantAccountJoin.role)
            .select_from(Account)
            .join(TenantAccountJoin, Account.id == TenantAccountJoin.account_id)
            .filter(TenantAccountJoin.tenant_id == tenant.id)
            .filter(TenantAccountJoin.role == "dataset_operator")
        )

        # Initialize an empty list to store the updated accounts
        updated_accounts = []

        for account, role in query:
            account.role = role
            updated_accounts.append(account)

        return updated_accounts

    @staticmethod
    def has_roles(tenant: Tenant, roles: list[TenantAccountJoinRole]) -> bool:
        """Check if user has any of the given roles for a tenant"""
        if not all(isinstance(role, TenantAccountJoinRole) for role in roles):
            raise ValueError("all roles must be TenantAccountJoinRole")

        return (
            db.session.query(TenantAccountJoin)
            .filter(
                TenantAccountJoin.tenant_id == tenant.id, TenantAccountJoin.role.in_([role.value for role in roles])
            )
            .first()
            is not None
        )

    @staticmethod
    def get_user_role(account: Account, tenant: Tenant) -> Optional[TenantAccountJoinRole]:
        """Get the role of the current account for a given tenant"""
        join = (
            db.session.query(TenantAccountJoin)
            .filter(TenantAccountJoin.tenant_id == tenant.id, TenantAccountJoin.account_id == account.id)
            .first()
        )
        return join.role if join else None

    @staticmethod
    def get_tenant_count() -> int:
        """Get tenant count"""
        return cast(int, db.session.query(func.count(Tenant.id)).scalar())

    @staticmethod
    def check_member_permission(tenant: Tenant, operator: Account, member: Account | None, action: str) -> None:
        """Check member permission"""
        perms = {
            "add": [TenantAccountRole.OWNER, TenantAccountRole.ADMIN],
            "remove": [TenantAccountRole.OWNER],
            "update": [TenantAccountRole.OWNER],
        }
        if action not in {"add", "remove", "update"}:
            raise InvalidActionError("Invalid action.")

        if member:
            if operator.id == member.id:
                raise CannotOperateSelfError("Cannot operate self.")

        ta_operator = TenantAccountJoin.query.filter_by(tenant_id=tenant.id, account_id=operator.id).first()

        if not ta_operator or ta_operator.role not in perms[action]:
            raise NoPermissionError(f"No permission to {action} member.")

    @staticmethod
    def remove_member_from_tenant(tenant: Tenant, account: Account, operator: Account) -> None:
        """Remove member from tenant"""
        if operator.id == account.id and TenantService.check_member_permission(tenant, operator, account, "remove"):
            raise CannotOperateSelfError("Cannot operate self.")

        ta = TenantAccountJoin.query.filter_by(tenant_id=tenant.id, account_id=account.id).first()
        if not ta:
            raise MemberNotInTenantError("Member not in tenant.")

        db.session.delete(ta)
        db.session.commit()

    @staticmethod
    def update_member_role(tenant: Tenant, member: Account, new_role: str, operator: Account) -> None:
        """Update member role"""
        TenantService.check_member_permission(tenant, operator, member, "update")

        target_member_join = TenantAccountJoin.query.filter_by(tenant_id=tenant.id, account_id=member.id).first()

        if target_member_join.role == new_role:
            raise RoleAlreadyAssignedError("The provided role is already assigned to the member.")

        if new_role == "owner":
            # Find the current owner and change their role to 'admin'
            current_owner_join = TenantAccountJoin.query.filter_by(tenant_id=tenant.id, role="owner").first()
            current_owner_join.role = "admin"

        # Update the role of the target member
        target_member_join.role = new_role
        db.session.commit()

    @staticmethod
    def dissolve_tenant(tenant: Tenant, operator: Account) -> None:
        """Dissolve tenant"""
        if not TenantService.check_member_permission(tenant, operator, operator, "remove"):
            raise NoPermissionError("No permission to dissolve tenant.")
        db.session.query(TenantAccountJoin).filter_by(tenant_id=tenant.id).delete()
        db.session.delete(tenant)
        db.session.commit()

    @staticmethod
    def get_custom_config(tenant_id: str) -> dict:
        tenant = Tenant.query.filter(Tenant.id == tenant_id).one_or_404()

        return cast(dict, tenant.custom_config_dict)


class RegisterService:
    @classmethod
    def _get_invitation_token_key(cls, token: str) -> str:
        return f"member_invite:token:{token}"

    @classmethod
    def setup(cls, email: str, name: str, password: str, ip_address: str) -> None:
        """
        Setup dify

        :param email: email
        :param name: username
        :param password: password
        :param ip_address: ip address
        """
        try:
            # Register
            account = AccountService.create_account(
                email=email,
                name=name,
                interface_language=languages[0],
                password=password,
                is_setup=True,
            )

            account.last_login_ip = ip_address
            account.initialized_at = datetime.now(UTC).replace(tzinfo=None)

            TenantService.create_owner_tenant_if_not_exist(account=account, is_setup=True)

            dify_setup = DifySetup(version=dify_config.CURRENT_VERSION)
            db.session.add(dify_setup)
            db.session.commit()
        except Exception as e:
            db.session.query(DifySetup).delete()
            db.session.query(TenantAccountJoin).delete()
            db.session.query(Account).delete()
            db.session.query(Tenant).delete()
            db.session.commit()

            logging.exception(f"Setup account failed, email: {email}, name: {name}")
            raise ValueError(f"Setup failed: {e}")

    @classmethod
    def register(
        cls,
        email,
        name,
        password: Optional[str] = None,
        open_id: Optional[str] = None,
        provider: Optional[str] = None,
        language: Optional[str] = None,
        status: Optional[AccountStatus] = None,
        is_setup: Optional[bool] = False,
        create_workspace_required: Optional[bool] = True,
    ) -> Account:
        db.session.begin_nested()
        """Register account"""
        try:
            account = AccountService.create_account(
                email=email,
                name=name,
                interface_language=language or languages[0],
                password=password,
                is_setup=is_setup,
            )
            account.status = AccountStatus.ACTIVE.value if not status else status.value
            account.initialized_at = datetime.now(UTC).replace(tzinfo=None)

            if open_id is not None and provider is not None:
                AccountService.link_account_integrate(provider, open_id, account)

            if FeatureService.get_system_features().is_allow_create_workspace and create_workspace_required:
                tenant = TenantService.create_tenant(f"{account.name}'s Workspace")
                TenantService.create_tenant_member(tenant, account, role="owner")
                account.current_tenant = tenant
                tenant_was_created.send(tenant)

            db.session.commit()
        except WorkSpaceNotAllowedCreateError:
            db.session.rollback()
        except AccountRegisterError as are:
            db.session.rollback()
            logging.exception("Register failed")
            raise are
        except Exception as e:
            db.session.rollback()
            logging.exception("Register failed")
            raise AccountRegisterError(f"Registration failed: {e}") from e

        return account

    @classmethod
    def invite_new_member(
        cls, tenant: Tenant, email: str, language: str, role: str = "normal", inviter: Account | None = None
    ) -> str:
        """Invite new member"""
        with Session(db.engine) as session:
            account = session.query(Account).filter_by(email=email).first()

        if not account:
            TenantService.check_member_permission(tenant, inviter, None, "add")
            name = email.split("@")[0]

            account = cls.register(
                email=email, name=name, language=language, status=AccountStatus.PENDING, is_setup=True
            )
            # Create new tenant member for invited tenant
            TenantService.create_tenant_member(tenant, account, role)
            TenantService.switch_tenant(account, tenant.id)
        else:
            TenantService.check_member_permission(tenant, inviter, account, "add")
            ta = TenantAccountJoin.query.filter_by(tenant_id=tenant.id, account_id=account.id).first()

            if not ta:
                TenantService.create_tenant_member(tenant, account, role)

            # Support resend invitation email when the account is pending status
            if account.status != AccountStatus.PENDING.value:
                raise AccountAlreadyInTenantError("Account already in tenant.")

        token = cls.generate_invite_token(tenant, account)

        # send email
        send_invite_member_mail_task.delay(
            language=account.interface_language,
            to=email,
            token=token,
            inviter_name=inviter.name if inviter else "Dify",
            workspace_name=tenant.name,
        )

        return token

    @classmethod
    def generate_invite_token(cls, tenant: Tenant, account: Account) -> str:
        token = str(uuid.uuid4())
        invitation_data = {
            "account_id": account.id,
            "email": account.email,
            "workspace_id": tenant.id,
        }
        expiry_hours = dify_config.INVITE_EXPIRY_HOURS
        redis_client.setex(cls._get_invitation_token_key(token), expiry_hours * 60 * 60, json.dumps(invitation_data))
        return token

    @classmethod
    def is_valid_invite_token(cls, token: str) -> bool:
        data = redis_client.get(cls._get_invitation_token_key(token))
        return data is not None

    @classmethod
    def revoke_token(cls, workspace_id: str, email: str, token: str):
        if workspace_id and email:
            email_hash = sha256(email.encode()).hexdigest()
            cache_key = "member_invite_token:{}, {}:{}".format(workspace_id, email_hash, token)
            redis_client.delete(cache_key)
        else:
            redis_client.delete(cls._get_invitation_token_key(token))

    @classmethod
    def get_invitation_if_token_valid(
        cls, workspace_id: Optional[str], email: str, token: str
    ) -> Optional[dict[str, Any]]:
        invitation_data = cls._get_invitation_by_token(token, workspace_id, email)
        if not invitation_data:
            return None

        tenant = (
            db.session.query(Tenant)
            .filter(Tenant.id == invitation_data["workspace_id"], Tenant.status == "normal")
            .first()
        )

        if not tenant:
            return None

        tenant_account = (
            db.session.query(Account, TenantAccountJoin.role)
            .join(TenantAccountJoin, Account.id == TenantAccountJoin.account_id)
            .filter(Account.email == invitation_data["email"], TenantAccountJoin.tenant_id == tenant.id)
            .first()
        )

        if not tenant_account:
            return None

        account = tenant_account[0]
        if not account:
            return None

        if invitation_data["account_id"] != str(account.id):
            return None

        return {
            "account": account,
            "data": invitation_data,
            "tenant": tenant,
        }

    @classmethod
    def _get_invitation_by_token(
        cls, token: str, workspace_id: Optional[str] = None, email: Optional[str] = None
    ) -> Optional[dict[str, str]]:
        if workspace_id is not None and email is not None:
            email_hash = sha256(email.encode()).hexdigest()
            cache_key = f"member_invite_token:{workspace_id}, {email_hash}:{token}"
            account_id = redis_client.get(cache_key)

            if not account_id:
                return None

            return {
                "account_id": account_id.decode("utf-8"),
                "email": email,
                "workspace_id": workspace_id,
            }
        else:
            data = redis_client.get(cls._get_invitation_token_key(token))
            if not data:
                return None

            invitation: dict = json.loads(data)
            return invitation


def _generate_refresh_token(length: int = 64):
    token = secrets.token_hex(length)
    return token<|MERGE_RESOLUTION|>--- conflicted
+++ resolved
@@ -33,11 +33,8 @@
     TenantStatus,
 )
 from models.model import DifySetup
-<<<<<<< HEAD
 from models.staging import StagingAccountWhitelist
-=======
 from services.billing_service import BillingService
->>>>>>> d815c74f
 from services.errors.account import (
     AccountAlreadyInTenantError,
     AccountLoginError,
@@ -451,7 +448,6 @@
     def send_email_code_login_email(
         cls, account: Optional[Account] = None, email: Optional[str] = None, language: Optional[str] = "en-US"
     ):
-<<<<<<< HEAD
         if email:
             if not AccountService.verify_account_whitelist(email):
                 raise ValueError("Account is not whitelisted")
@@ -459,11 +455,6 @@
             if not AccountService.verify_account_whitelist(account.email):
                 raise ValueError("Account is not whitelisted")
 
-=======
-        email = account.email if account else email
-        if email is None:
-            raise ValueError("Email must be provided.")
->>>>>>> d815c74f
         if cls.email_code_login_rate_limiter.is_rate_limited(email):
             from controllers.console.auth.error import EmailCodeLoginRateLimitExceededError
 
