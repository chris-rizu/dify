import {
  useCallback,
} from 'react'
import { uniqBy } from 'lodash-es'
import { useTranslation } from 'react-i18next'
import {
  getIncomers,
  getOutgoers,
  useStoreApi,
} from 'reactflow'
import type {
  Connection,
} from 'reactflow'
import type {
  BlockEnum,
  Edge,
  Node,
  ValueSelector,
} from '../types'
import {
  WorkflowRunningStatus,
} from '../types'
import {
  useStore,
  useWorkflowStore,
} from '../store'
import { getParallelInfo } from '../utils'
import {
  PARALLEL_DEPTH_LIMIT,
  PARALLEL_LIMIT,
  SUPPORT_OUTPUT_VARS_NODE,
} from '../constants'
import type { IterationNodeType } from '../nodes/iteration/types'
import type { LoopNodeType } from '../nodes/loop/types'
import { CUSTOM_NOTE_NODE } from '../note-node/constants'
import { findUsedVarNodes, getNodeOutputVars, updateNodeVars } from '../nodes/_base/components/variable/utils'
import { useAvailableBlocks } from './use-available-blocks'
import { useStore as useAppStore } from '@/app/components/app/store'
import {
  fetchAllBuiltInTools,
  fetchAllCustomTools,
  fetchAllWorkflowTools,
} from '@/service/tools'
import { CUSTOM_ITERATION_START_NODE } from '@/app/components/workflow/nodes/iteration-start/constants'
import { CUSTOM_LOOP_START_NODE } from '@/app/components/workflow/nodes/loop-start/constants'
import { basePath } from '@/utils/var'
import { useNodesMetaData } from '.'

export const useIsChatMode = () => {
  const appDetail = useAppStore(s => s.appDetail)

  return appDetail?.mode === 'advanced-chat'
}

export const useWorkflow = () => {
  const { t } = useTranslation()
  const store = useStoreApi()
  const workflowStore = useWorkflowStore()
<<<<<<< HEAD
  const { getAvailableBlocks } = useAvailableBlocks()
  const { nodesMap } = useNodesMetaData()
  const setPanelWidth = useCallback((width: number) => {
    localStorage.setItem('workflow-node-panel-width', `${width}`)
    workflowStore.setState({ panelWidth: width })
  }, [workflowStore])
=======
  const nodesExtraData = useNodesExtraData()
>>>>>>> ad9eebd0

  const getNodeById = useCallback((nodeId: string) => {
    const {
      getNodes,
    } = store.getState()
    const nodes = getNodes()
    const currentNode = nodes.find(node => node.id === nodeId)
    return currentNode
  }, [store])

  const getTreeLeafNodes = useCallback((nodeId: string) => {
    const {
      getNodes,
      edges,
    } = store.getState()
    const nodes = getNodes()
    const currentNode = nodes.find(node => node.id === nodeId)

    let startNodes = nodes.filter(node => nodesMap?.[node.data.type as BlockEnum]?.metaData.isStart) || []

    if (currentNode?.parentId) {
      const startNode = nodes.find(node => node.parentId === currentNode.parentId && (node.type === CUSTOM_ITERATION_START_NODE || node.type === CUSTOM_LOOP_START_NODE))
      if (startNode)
        startNodes = [startNode]
    }

    if (!startNodes.length)
      return []

    const list: Node[] = []
    const preOrder = (root: Node, callback: (node: Node) => void) => {
      if (root.id === nodeId)
        return
      const outgoers = getOutgoers(root, nodes, edges)

      if (outgoers.length) {
        outgoers.forEach((outgoer) => {
          preOrder(outgoer, callback)
        })
      }
      else {
        if (root.id !== nodeId)
          callback(root)
      }
    }
    startNodes.forEach((startNode) => {
      preOrder(startNode, (node) => {
        list.push(node)
      })
    })

    const incomers = getIncomers({ id: nodeId } as Node, nodes, edges)

    list.push(...incomers)

    return uniqBy(list, 'id').filter((item: Node) => {
      return SUPPORT_OUTPUT_VARS_NODE.includes(item.data.type)
    })
  }, [store, nodesMap])

  const getBeforeNodesInSameBranch = useCallback((nodeId: string, newNodes?: Node[], newEdges?: Edge[]) => {
    const {
      getNodes,
      edges,
    } = store.getState()
    const nodes = newNodes || getNodes()
    const currentNode = nodes.find(node => node.id === nodeId)

    const list: Node[] = []

    if (!currentNode)
      return list

    if (currentNode.parentId) {
      const parentNode = nodes.find(node => node.id === currentNode.parentId)
      if (parentNode) {
        const parentList = getBeforeNodesInSameBranch(parentNode.id)

        list.push(...parentList)
      }
    }

    const traverse = (root: Node, callback: (node: Node) => void) => {
      if (root) {
        const incomers = getIncomers(root, nodes, newEdges || edges)

        if (incomers.length) {
          incomers.forEach((node) => {
            if (!list.find(n => node.id === n.id)) {
              callback(node)
              traverse(node, callback)
            }
          })
        }
      }
    }
    traverse(currentNode, (node) => {
      list.push(node)
    })

    const length = list.length
    if (length) {
      return uniqBy(list, 'id').reverse().filter((item: Node) => {
        return SUPPORT_OUTPUT_VARS_NODE.includes(item.data.type)
      })
    }

    return []
  }, [store])

  const getBeforeNodesInSameBranchIncludeParent = useCallback((nodeId: string, newNodes?: Node[], newEdges?: Edge[]) => {
    const nodes = getBeforeNodesInSameBranch(nodeId, newNodes, newEdges)
    const {
      getNodes,
    } = store.getState()
    const allNodes = getNodes()
    const node = allNodes.find(n => n.id === nodeId)
    const parentNodeId = node?.parentId
    const parentNode = allNodes.find(n => n.id === parentNodeId)
    if (parentNode)
      nodes.push(parentNode)

    return nodes
  }, [getBeforeNodesInSameBranch, store])

  const getAfterNodesInSameBranch = useCallback((nodeId: string) => {
    const {
      getNodes,
      edges,
    } = store.getState()
    const nodes = getNodes()
    const currentNode = nodes.find(node => node.id === nodeId)!

    if (!currentNode)
      return []
    const list: Node[] = [currentNode]

    const traverse = (root: Node, callback: (node: Node) => void) => {
      if (root) {
        const outgoers = getOutgoers(root, nodes, edges)

        if (outgoers.length) {
          outgoers.forEach((node) => {
            callback(node)
            traverse(node, callback)
          })
        }
      }
    }
    traverse(currentNode, (node) => {
      list.push(node)
    })

    return uniqBy(list, 'id')
  }, [store])

  const getBeforeNodeById = useCallback((nodeId: string) => {
    const {
      getNodes,
      edges,
    } = store.getState()
    const nodes = getNodes()
    const node = nodes.find(node => node.id === nodeId)!

    return getIncomers(node, nodes, edges)
  }, [store])

  const getIterationNodeChildren = useCallback((nodeId: string) => {
    const {
      getNodes,
    } = store.getState()
    const nodes = getNodes()

    return nodes.filter(node => node.parentId === nodeId)
  }, [store])

  const getLoopNodeChildren = useCallback((nodeId: string) => {
    const {
      getNodes,
    } = store.getState()
    const nodes = getNodes()

    return nodes.filter(node => node.parentId === nodeId)
  }, [store])

  const handleOutVarRenameChange = useCallback((nodeId: string, oldValeSelector: ValueSelector, newVarSelector: ValueSelector) => {
    const { getNodes, setNodes } = store.getState()
    const afterNodes = getAfterNodesInSameBranch(nodeId)
    const effectNodes = findUsedVarNodes(oldValeSelector, afterNodes)
    if (effectNodes.length > 0) {
      const newNodes = getNodes().map((node) => {
        if (effectNodes.find(n => n.id === node.id))
          return updateNodeVars(node, oldValeSelector, newVarSelector)

        return node
      })
      setNodes(newNodes)
    }

    // eslint-disable-next-line react-hooks/exhaustive-deps
  }, [store])

  const isVarUsedInNodes = useCallback((varSelector: ValueSelector) => {
    const nodeId = varSelector[0]
    const afterNodes = getAfterNodesInSameBranch(nodeId)
    const effectNodes = findUsedVarNodes(varSelector, afterNodes)
    return effectNodes.length > 0
  }, [getAfterNodesInSameBranch])

  const removeUsedVarInNodes = useCallback((varSelector: ValueSelector) => {
    const nodeId = varSelector[0]
    const { getNodes, setNodes } = store.getState()
    const afterNodes = getAfterNodesInSameBranch(nodeId)
    const effectNodes = findUsedVarNodes(varSelector, afterNodes)
    if (effectNodes.length > 0) {
      const newNodes = getNodes().map((node) => {
        if (effectNodes.find(n => n.id === node.id))
          return updateNodeVars(node, varSelector, [])

        return node
      })
      setNodes(newNodes)
    }
  }, [getAfterNodesInSameBranch, store])

  const isNodeVarsUsedInNodes = useCallback((node: Node, isChatMode: boolean) => {
    const outputVars = getNodeOutputVars(node, isChatMode)
    const isUsed = outputVars.some((varSelector) => {
      return isVarUsedInNodes(varSelector)
    })
    return isUsed
  }, [isVarUsedInNodes])

  const checkParallelLimit = useCallback((nodeId: string, nodeHandle = 'source') => {
    const {
      edges,
    } = store.getState()
    const connectedEdges = edges.filter(edge => edge.source === nodeId && edge.sourceHandle === nodeHandle)
    if (connectedEdges.length > PARALLEL_LIMIT - 1) {
      const { setShowTips } = workflowStore.getState()
      setShowTips(t('workflow.common.parallelTip.limit', { num: PARALLEL_LIMIT }))
      return false
    }

    return true
  }, [store, workflowStore, t])

  const getRootNodesById = useCallback((nodeId: string) => {
    const {
      getNodes,
      edges,
    } = store.getState()
    const nodes = getNodes()
    const currentNode = nodes.find(node => node.id === nodeId)

    const rootNodes: Node[] = []

    if (!currentNode)
      return rootNodes

    if (currentNode.parentId) {
      const parentNode = nodes.find(node => node.id === currentNode.parentId)
      if (parentNode) {
        const parentList = getRootNodesById(parentNode.id)

        rootNodes.push(...parentList)
      }
    }

    const traverse = (root: Node, callback: (node: Node) => void) => {
      if (root) {
        const incomers = getIncomers(root, nodes, edges)

        if (incomers.length) {
          incomers.forEach((node) => {
            traverse(node, callback)
          })
        }
        else {
          callback(root)
        }
      }
    }
    traverse(currentNode, (node) => {
      rootNodes.push(node)
    })

    const length = rootNodes.length
    if (length)
      return uniqBy(rootNodes, 'id')

    return []
  }, [store])

  const getStartNodes = useCallback((nodes: Node[], currentNode?: Node) => {
    const { id, parentId } = currentNode || {}
    let startNodes: Node[] = []

    if (parentId) {
      const parentNode = nodes.find(node => node.id === parentId)
      if (!parentNode)
        throw new Error('Parent node not found')

      const startNode = nodes.find(node => node.id === (parentNode.data as (IterationNodeType | LoopNodeType)).start_node_id)
      if (startNode)
        startNodes = [startNode]
    }
    else {
      startNodes = nodes.filter(node => nodesMap?.[node.data.type as BlockEnum]?.metaData.isStart) || []
    }

    if (!startNodes.length)
      startNodes = getRootNodesById(id || '')

    return startNodes
  }, [nodesMap, getRootNodesById])

  const checkNestedParallelLimit = useCallback((nodes: Node[], edges: Edge[], targetNode?: Node) => {
    const startNodes = getStartNodes(nodes, targetNode)

    for (let i = 0; i < startNodes.length; i++) {
      const {
        parallelList,
        hasAbnormalEdges,
      } = getParallelInfo(startNodes[i], nodes, edges)
      const { workflowConfig } = workflowStore.getState()

      if (hasAbnormalEdges)
        return false

      for (let i = 0; i < parallelList.length; i++) {
        const parallel = parallelList[i]

        if (parallel.depth > (workflowConfig?.parallel_depth_limit || PARALLEL_DEPTH_LIMIT)) {
          const { setShowTips } = workflowStore.getState()
          setShowTips(t('workflow.common.parallelTip.depthLimit', { num: (workflowConfig?.parallel_depth_limit || PARALLEL_DEPTH_LIMIT) }))
          return false
        }
      }
    }

    return true
  }, [t, workflowStore, getStartNodes])

  const isValidConnection = useCallback(({ source, sourceHandle, target }: Connection) => {
    const {
      edges,
      getNodes,
    } = store.getState()
    const nodes = getNodes()
    const sourceNode: Node = nodes.find(node => node.id === source)!
    const targetNode: Node = nodes.find(node => node.id === target)!

    if (!checkParallelLimit(source!, sourceHandle || 'source'))
      return false

    if (sourceNode.type === CUSTOM_NOTE_NODE || targetNode.type === CUSTOM_NOTE_NODE)
      return false

    if (sourceNode.parentId !== targetNode.parentId)
      return false

    if (sourceNode && targetNode) {
      const sourceNodeAvailableNextNodes = getAvailableBlocks(sourceNode.data.type, !!sourceNode.parentId).availableNextBlocks
      const targetNodeAvailablePrevNodes = getAvailableBlocks(targetNode.data.type, !!targetNode.parentId).availablePrevBlocks

      if (!sourceNodeAvailableNextNodes.includes(targetNode.data.type))
        return false

      if (!targetNodeAvailablePrevNodes.includes(sourceNode.data.type))
        return false
    }

    const hasCycle = (node: Node, visited = new Set()) => {
      if (visited.has(node.id))
        return false

      visited.add(node.id)

      for (const outgoer of getOutgoers(node, nodes, edges)) {
        if (outgoer.id === source)
          return true
        if (hasCycle(outgoer, visited))
          return true
      }
    }

    return !hasCycle(targetNode)
  }, [store, checkParallelLimit, getAvailableBlocks])

  return {
<<<<<<< HEAD
    setPanelWidth,
    getNodeById,
=======
>>>>>>> ad9eebd0
    getTreeLeafNodes,
    getBeforeNodesInSameBranch,
    getBeforeNodesInSameBranchIncludeParent,
    getAfterNodesInSameBranch,
    handleOutVarRenameChange,
    isVarUsedInNodes,
    removeUsedVarInNodes,
    isNodeVarsUsedInNodes,
    checkParallelLimit,
    checkNestedParallelLimit,
    isValidConnection,
    getBeforeNodeById,
    getIterationNodeChildren,
    getLoopNodeChildren,
    getRootNodesById,
    getStartNodes,
  }
}

export const useFetchToolsData = () => {
  const workflowStore = useWorkflowStore()

  const handleFetchAllTools = useCallback(async (type: string) => {
    if (type === 'builtin') {
      const buildInTools = await fetchAllBuiltInTools()

      if (basePath) {
        buildInTools.forEach((item) => {
          if (typeof item.icon == 'string' && !item.icon.includes(basePath))
            item.icon = `${basePath}${item.icon}`
        })
      }
      workflowStore.setState({
        buildInTools: buildInTools || [],
      })
    }
    if (type === 'custom') {
      const customTools = await fetchAllCustomTools()

      workflowStore.setState({
        customTools: customTools || [],
      })
    }
    if (type === 'workflow') {
      const workflowTools = await fetchAllWorkflowTools()

      workflowStore.setState({
        workflowTools: workflowTools || [],
      })
    }
  }, [workflowStore])

  return {
    handleFetchAllTools,
  }
}

export const useWorkflowReadOnly = () => {
  const workflowStore = useWorkflowStore()
  const workflowRunningData = useStore(s => s.workflowRunningData)

  const getWorkflowReadOnly = useCallback(() => {
    return workflowStore.getState().workflowRunningData?.result.status === WorkflowRunningStatus.Running
  }, [workflowStore])

  return {
    workflowReadOnly: workflowRunningData?.result.status === WorkflowRunningStatus.Running,
    getWorkflowReadOnly,
  }
}
export const useNodesReadOnly = () => {
  const workflowStore = useWorkflowStore()
  const workflowRunningData = useStore(s => s.workflowRunningData)
  const historyWorkflowData = useStore(s => s.historyWorkflowData)
  const isRestoring = useStore(s => s.isRestoring)

  const getNodesReadOnly = useCallback(() => {
    const {
      workflowRunningData,
      historyWorkflowData,
      isRestoring,
    } = workflowStore.getState()

    return workflowRunningData?.result.status === WorkflowRunningStatus.Running || historyWorkflowData || isRestoring
  }, [workflowStore])

  return {
    nodesReadOnly: !!(workflowRunningData?.result.status === WorkflowRunningStatus.Running || historyWorkflowData || isRestoring),
    getNodesReadOnly,
  }
}

<<<<<<< HEAD
=======
export const useToolIcon = (data: Node['data']) => {
  const buildInTools = useStore(s => s.buildInTools)
  const customTools = useStore(s => s.customTools)
  const workflowTools = useStore(s => s.workflowTools)
  const toolIcon = useMemo(() => {
    if(!data)
      return ''
    if (data.type === BlockEnum.Tool) {
      let targetTools = buildInTools
      if (data.provider_type === CollectionType.builtIn)
        targetTools = buildInTools
      else if (data.provider_type === CollectionType.custom)
        targetTools = customTools
      else
        targetTools = workflowTools
      return targetTools.find(toolWithProvider => canFindTool(toolWithProvider.id, data.provider_id))?.icon
    }
  }, [data, buildInTools, customTools, workflowTools])

  return toolIcon
}

>>>>>>> ad9eebd0
export const useIsNodeInIteration = (iterationId: string) => {
  const store = useStoreApi()

  const isNodeInIteration = useCallback((nodeId: string) => {
    const {
      getNodes,
    } = store.getState()
    const nodes = getNodes()
    const node = nodes.find(node => node.id === nodeId)

    if (!node)
      return false

    if (node.parentId === iterationId)
      return true

    return false
  }, [iterationId, store])
  return {
    isNodeInIteration,
  }
}

export const useIsNodeInLoop = (loopId: string) => {
  const store = useStoreApi()

  const isNodeInLoop = useCallback((nodeId: string) => {
    const {
      getNodes,
    } = store.getState()
    const nodes = getNodes()
    const node = nodes.find(node => node.id === nodeId)

    if (!node)
      return false

    if (node.parentId === loopId)
      return true

    return false
  }, [loopId, store])
  return {
    isNodeInLoop,
  }
}<|MERGE_RESOLUTION|>--- conflicted
+++ resolved
@@ -56,16 +56,8 @@
   const { t } = useTranslation()
   const store = useStoreApi()
   const workflowStore = useWorkflowStore()
-<<<<<<< HEAD
   const { getAvailableBlocks } = useAvailableBlocks()
   const { nodesMap } = useNodesMetaData()
-  const setPanelWidth = useCallback((width: number) => {
-    localStorage.setItem('workflow-node-panel-width', `${width}`)
-    workflowStore.setState({ panelWidth: width })
-  }, [workflowStore])
-=======
-  const nodesExtraData = useNodesExtraData()
->>>>>>> ad9eebd0
 
   const getNodeById = useCallback((nodeId: string) => {
     const {
@@ -457,11 +449,7 @@
   }, [store, checkParallelLimit, getAvailableBlocks])
 
   return {
-<<<<<<< HEAD
-    setPanelWidth,
     getNodeById,
-=======
->>>>>>> ad9eebd0
     getTreeLeafNodes,
     getBeforeNodesInSameBranch,
     getBeforeNodesInSameBranchIncludeParent,
@@ -554,31 +542,6 @@
   }
 }
 
-<<<<<<< HEAD
-=======
-export const useToolIcon = (data: Node['data']) => {
-  const buildInTools = useStore(s => s.buildInTools)
-  const customTools = useStore(s => s.customTools)
-  const workflowTools = useStore(s => s.workflowTools)
-  const toolIcon = useMemo(() => {
-    if(!data)
-      return ''
-    if (data.type === BlockEnum.Tool) {
-      let targetTools = buildInTools
-      if (data.provider_type === CollectionType.builtIn)
-        targetTools = buildInTools
-      else if (data.provider_type === CollectionType.custom)
-        targetTools = customTools
-      else
-        targetTools = workflowTools
-      return targetTools.find(toolWithProvider => canFindTool(toolWithProvider.id, data.provider_id))?.icon
-    }
-  }, [data, buildInTools, customTools, workflowTools])
-
-  return toolIcon
-}
-
->>>>>>> ad9eebd0
 export const useIsNodeInIteration = (iterationId: string) => {
   const store = useStoreApi()
 
