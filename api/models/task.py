--- conflicted
+++ resolved
@@ -2,18 +2,11 @@
 
 from celery import states  # type: ignore
 
-<<<<<<< HEAD
-from extensions.ext_database import db
 from models.base import Base
+from .engine import db
 
 
 class CeleryTask(Base):
-=======
-from .engine import db
-
-
-class CeleryTask(db.Model):  # type: ignore[name-defined]
->>>>>>> cdaef30c
     """Task result/status."""
 
     __tablename__ = "celery_taskmeta"
@@ -37,11 +30,7 @@
     queue = db.Column(db.String(155), nullable=True)
 
 
-<<<<<<< HEAD
 class CeleryTaskSet(Base):
-=======
-class CeleryTaskSet(db.Model):  # type: ignore[name-defined]
->>>>>>> cdaef30c
     """TaskSet result."""
 
     __tablename__ = "celery_tasksetmeta"
