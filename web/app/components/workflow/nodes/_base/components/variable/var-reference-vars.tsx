--- conflicted
+++ resolved
@@ -24,10 +24,7 @@
 import { Loop } from '@/app/components/base/icons/src/vender/workflow'
 import { noop } from 'lodash-es'
 import { InputField } from '@/app/components/base/icons/src/vender/pipeline'
-<<<<<<< HEAD
-=======
 import ManageInputField from './manage-input-field'
->>>>>>> 7dea7f77
 
 type ObjectChildrenProps = {
   nodeId: string
