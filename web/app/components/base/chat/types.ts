--- conflicted
+++ resolved
@@ -63,13 +63,9 @@
   conversationId?: string
 }
 
-<<<<<<< HEAD
-export type OnSend = (message: string, files?: FileEntity[]) => void
-=======
-export type OnSend = (message: string, files?: VisionFile[], last_answer?: ChatItem | null) => void
+export type OnSend = (message: string, files?: FileEntity[], last_answer?: ChatItem | null) => void
 
 export type OnRegenerate = (chatItem: ChatItem) => void
->>>>>>> 7c485f8b
 
 export type Callback = {
   onSuccess: () => void
