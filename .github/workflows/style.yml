name: Style check

on:
  pull_request:
    branches:
      - main
      - plugins/beta

concurrency:
  group: style-${{ github.head_ref || github.run_id }}
  cancel-in-progress: true

jobs:
  python-style:
    name: Python Style
    runs-on: ubuntu-latest

    steps:
      - name: Checkout code
        uses: actions/checkout@v4

      - name: Check changed files
        id: changed-files
        uses: tj-actions/changed-files@v45
        with:
          files: |
            api/**
            .github/workflows/style.yml

      - name: Setup Poetry and Python
        if: steps.changed-files.outputs.any_changed == 'true'
        uses: ./.github/actions/setup-poetry

      - name: Install dependencies
        if: steps.changed-files.outputs.any_changed == 'true'
        run: poetry install -C api --only lint

      - name: Ruff check
        if: steps.changed-files.outputs.any_changed == 'true'
        run: |
          poetry run -C api ruff --version
          poetry run -C api ruff check ./api
          poetry run -C api ruff format --check ./api

      - name: Dotenv check
        if: steps.changed-files.outputs.any_changed == 'true'
        run: poetry run -C api dotenv-linter ./api/.env.example ./web/.env.example

      - name: Lint hints
        if: failure()
        run: echo "Please run 'dev/reformat' to fix the fixable linting errors."

  web-style:
    name: Web Style
    runs-on: ubuntu-latest
    defaults:
      run:
        working-directory: ./web

    steps:
      - name: Checkout code
        uses: actions/checkout@v4

      - name: Check changed files
        id: changed-files
        uses: tj-actions/changed-files@v45
        with:
          files: web/**

      - name: Install pnpm
        uses: pnpm/action-setup@v4
        with:
          version: 10
          run_install: false

      - name: Setup NodeJS
        uses: actions/setup-node@v4
        if: steps.changed-files.outputs.any_changed == 'true'
        with:
          node-version: 20
          cache: pnpm
          cache-dependency-path: ./web/package.json

      - name: Web dependencies
        if: steps.changed-files.outputs.any_changed == 'true'
        run: pnpm install --frozen-lockfile

      - name: Web style check
        if: steps.changed-files.outputs.any_changed == 'true'
<<<<<<< HEAD
        run: pnpm run lint

  docker-compose-template:
    name: Docker Compose Template
    runs-on: ubuntu-latest

    steps:
      - name: Checkout code
        uses: actions/checkout@v4

      - name: Check changed files
        id: changed-files
        uses: tj-actions/changed-files@v45
        with:
          files: |
            docker/generate_docker_compose
            docker/.env.example
            docker/docker-compose-template.yaml
            docker/docker-compose.yaml

      - name: Generate Docker Compose
        if: steps.changed-files.outputs.any_changed == 'true'
        run: |
          cd docker
          ./generate_docker_compose

      - name: Check for changes
        if: steps.changed-files.outputs.any_changed == 'true'
        run: git diff --exit-code
=======
        run: echo "${{ steps.changed-files.outputs.all_changed_files }}" | sed 's|web/||g' | xargs pnpm eslint # wait for next lint support eslint v9
>>>>>>> 0a6b4d01

  superlinter:
    name: SuperLinter
    runs-on: ubuntu-latest

    steps:
      - name: Checkout code
        uses: actions/checkout@v4

      - name: Check changed files
        id: changed-files
        uses: tj-actions/changed-files@v45
        with:
          files: |
            **.sh
            **.yaml
            **.yml
            **Dockerfile
            dev/**

      - name: Super-linter
        uses: super-linter/super-linter/slim@v7
        if: steps.changed-files.outputs.any_changed == 'true'
        env:
          BASH_SEVERITY: warning
          DEFAULT_BRANCH: plugins/beta
          GITHUB_TOKEN: ${{ secrets.GITHUB_TOKEN }}
          IGNORE_GENERATED_FILES: true
          IGNORE_GITIGNORED_FILES: true
          VALIDATE_BASH: true
          VALIDATE_BASH_EXEC: true
          # FIXME: temporarily disabled until api-docker.yaml's run script is fixed for shellcheck
          # VALIDATE_GITHUB_ACTIONS: true
          VALIDATE_DOCKERFILE_HADOLINT: true
          VALIDATE_XML: true
          VALIDATE_YAML: true<|MERGE_RESOLUTION|>--- conflicted
+++ resolved
@@ -87,8 +87,8 @@
 
       - name: Web style check
         if: steps.changed-files.outputs.any_changed == 'true'
-<<<<<<< HEAD
-        run: pnpm run lint
+        run: echo "${{ steps.changed-files.outputs.all_changed_files }}" | sed 's|web/||g' | xargs pnpm eslint # wait for next lint support eslint v9
+
 
   docker-compose-template:
     name: Docker Compose Template
@@ -117,9 +117,6 @@
       - name: Check for changes
         if: steps.changed-files.outputs.any_changed == 'true'
         run: git diff --exit-code
-=======
-        run: echo "${{ steps.changed-files.outputs.all_changed_files }}" | sed 's|web/||g' | xargs pnpm eslint # wait for next lint support eslint v9
->>>>>>> 0a6b4d01
 
   superlinter:
     name: SuperLinter
