--- conflicted
+++ resolved
@@ -89,11 +89,8 @@
     appCreateDSLErrorPart3: '当前应用 DSL 版本：',
     appCreateDSLErrorPart4: '系统支持 DSL 版本：',
     appCreateFailed: '应用创建失败',
-<<<<<<< HEAD
-=======
     dropDSLToCreateApp: '拖放 DSL 文件到此处创建应用',
     Confirm: '确认',
->>>>>>> f7fbded8
   },
   newAppFromTemplate: {
     byCategories: '分类',
