--- conflicted
+++ resolved
@@ -64,7 +64,10 @@
             )
         elif isinstance(provider, ToolProviderApiEntity):
             if provider.plugin_id:
-                provider.icon = ToolTransformService.get_plugin_icon_url(tenant_id=tenant_id, filename=provider.icon)
+                if isinstance(provider.icon, str):
+                    provider.icon = ToolTransformService.get_plugin_icon_url(
+                        tenant_id=tenant_id, filename=provider.icon
+                    )
             else:
                 provider.icon = ToolTransformService.get_tool_provider_icon_url(
                     provider_type=provider.type.value, provider_name=provider.name, icon=provider.icon
@@ -278,23 +281,12 @@
                 if not found and runtime_parameter.form == ToolParameter.ToolParameterForm.FORM:
                     current_parameters.append(runtime_parameter)
 
-<<<<<<< HEAD
             return ToolApiEntity(
                 author=tool.entity.identity.author,
                 name=tool.entity.identity.name,
                 label=tool.entity.identity.label,
                 description=tool.entity.description.human if tool.entity.description else I18nObject(en_US=""),
                 output_schema=tool.entity.output_schema,
-=======
-            if tool.identity is None:
-                raise ValueError("tool identity is None")
-
-            return UserTool(
-                author=tool.identity.author,
-                name=tool.identity.name,
-                label=tool.identity.label,
-                description=tool.description.human if tool.description else "",  # type: ignore
->>>>>>> 0fdb39f1
                 parameters=current_parameters,
                 labels=labels or [],
             )
