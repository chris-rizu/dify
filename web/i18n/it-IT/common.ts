const translation = {
  api: {
    success: 'Successo',
    actionSuccess: 'Azione riuscita',
    saved: 'Salvato',
    create: 'Creato',
    remove: 'Rimosso',
  },
  operation: {
    create: 'Crea',
    confirm: 'Conferma',
    cancel: 'Annulla',
    clear: 'Cancella',
    save: 'Salva',
    saveAndEnable: 'Salva & Abilita',
    edit: 'Modifica',
    add: 'Aggiungi',
    added: 'Aggiunto',
    refresh: 'Riavvia',
    reset: 'Reimposta',
    search: 'Cerca',
    change: 'Cambia',
    remove: 'Rimuovi',
    send: 'Invia',
    copy: 'Copia',
    lineBreak: 'A capo',
    sure: 'Sono sicuro',
    download: 'Scarica',
    delete: 'Elimina',
    settings: 'Impostazioni',
    setup: 'Configurazione',
    getForFree: 'Ottieni gratuitamente',
    reload: 'Ricarica',
    ok: 'OK',
    log: 'Log',
    learnMore: 'Scopri di più',
    params: 'Parametri',
    duplicate: 'Duplica',
    rename: 'Rinomina',
    audioSourceUnavailable: 'AudioSource non è disponibile',
    zoomOut: 'Zoom indietro',
    zoomIn: 'Ingrandisci',
    openInNewTab: 'Apri in una nuova scheda',
    copyImage: 'Copia immagine',
    close: 'Chiudere',
    view: 'Vista',
    saveAndRegenerate: 'Salva e rigenera i blocchi figlio',
    regenerate: 'Rigenerare',
    viewMore: 'SCOPRI DI PIÙ',
    submit: 'Invia',
    skip: 'Nave',
    imageCopied: 'Immagine copiata',
<<<<<<< HEAD
=======
    deleteApp: 'Elimina app',
>>>>>>> 363c46ac
  },
  errorMsg: {
    fieldRequired: '{{field}} è obbligatorio',
    urlError: 'L\'URL deve iniziare con http:// o https://',
  },
  placeholder: {
    input: 'Per favore inserisci',
    select: 'Per favore seleziona',
  },
  voice: {
    language: {
      zhHans: 'Cinese',
      zhHant: 'Cinese Tradizionale',
      enUS: 'Inglese',
      deDE: 'Tedesco',
      frFR: 'Francese',
      esES: 'Spagnolo',
      itIT: 'Italiano',
      thTH: 'Thailandese',
      idID: 'Indonesiano',
      jaJP: 'Giapponese',
      koKR: 'Coreano',
      ptBR: 'Portoghese',
      ruRU: 'Russo',
      ukUA: 'Ucraino',
      viVN: 'Vietnamita',
      plPL: 'Polacco',
      roRO: 'Rumeno',
      hiIN: 'Hindi',
      trTR: 'Turco',
      faIR: 'Persiano',
    },
  },
  unit: {
    char: 'caratteri',
  },
  actionMsg: {
    noModification: 'Nessuna modifica al momento.',
    modifiedSuccessfully: 'Modificato con successo',
    modifiedUnsuccessfully: 'Modifica non riuscita',
    copySuccessfully: 'Copiato con successo',
    paySucceeded: 'Pagamento riuscito',
    payCancelled: 'Pagamento annullato',
    generatedSuccessfully: 'Generato con successo',
    generatedUnsuccessfully: 'Generazione non riuscita',
  },
  model: {
    params: {
      temperature: 'Temperatura',
      temperatureTip:
        'Controlla la casualità: Abbassando si ottengono completamenti meno casuali. Man mano che la temperatura si avvicina a zero, il modello diventa deterministico e ripetitivo.',
      top_p: 'Top P',
      top_pTip:
        'Controlla la diversità tramite campionamento nucleare: 0.5 significa che vengono considerati la metà di tutte le opzioni ponderate per probabilità.',
      presence_penalty: 'Penalità di presenza',
      presence_penaltyTip:
        'Quanto penalizzare i nuovi token in base alla loro presenza nel testo finora. Aumenta la probabilità che il modello parli di nuovi argomenti.',
      frequency_penalty: 'Penalità di frequenza',
      frequency_penaltyTip:
        'Quanto penalizzare i nuovi token in base alla loro frequenza esistente nel testo finora. Diminuisce la probabilità che il modello ripeta la stessa riga alla lettera.',
      max_tokens: 'Token massimo',
      max_tokensTip:
        'Utilizzato per limitare la lunghezza massima della risposta, in token. Valori maggiori possono limitare lo spazio lasciato per le parole del prompt, i log della chat e la Conoscenza. Si consiglia di impostarlo al di sotto dei due terzi\ngpt-4-1106-preview, gpt-4-vision-preview max token (input 128k output 4k)',
      maxTokenSettingTip:
        'La tua impostazione di token massimo è alta, potenzialmente limitando lo spazio per prompt, query e dati. Considera di impostarlo al di sotto dei 2/3.',
      setToCurrentModelMaxTokenTip:
        'Il token massimo è aggiornato all\'80% del token massimo del modello corrente {{maxToken}}.',
      stop_sequences: 'Sequenze di stop',
      stop_sequencesTip:
        'Fino a quattro sequenze in cui l\'API smetterà di generare ulteriori token. Il testo restituito non conterrà la sequenza di stop.',
      stop_sequencesPlaceholder: 'Inserisci la sequenza e premi Tab',
    },
    tone: {
      Creative: 'Creativo',
      Balanced: 'Bilanciato',
      Precise: 'Preciso',
      Custom: 'Personalizzato',
    },
    addMoreModel: 'Vai alle impostazioni per aggiungere altri modelli',
  },
  menus: {
    status: 'beta',
    explore: 'Esplora',
    apps: 'Studio',
    plugins: 'Plugin',
    pluginsTips:
      'Integra plugin di terze parti o crea plugin AI compatibili con ChatGPT.',
    datasets: 'Conoscenza',
    datasetsTips:
      'PROSSIMAMENTE: Importa i tuoi dati testuali o scrivi dati in tempo reale tramite Webhook per migliorare il contesto LLM.',
    newApp: 'Nuova App',
    newDataset: 'Crea Conoscenza',
    tools: 'Strumenti',
  },
  userProfile: {
    settings: 'Impostazioni',
    emailSupport: 'Supporto Email',
    workspace: 'Workspace',
    createWorkspace: 'Crea Workspace',
    helpCenter: 'Aiuto',
    communityFeedback: 'Feedback',
    roadmap: 'Tabella di marcia',
    community: 'Comunità',
    about: 'Informazioni',
    logout: 'Esci',
  },
  settings: {
    accountGroup: 'ACCOUNT',
    workplaceGroup: 'WORKSPACE',
    account: 'Il mio account',
    members: 'Membri',
    billing: 'Fatturazione',
    integrations: 'Integrazioni',
    language: 'Lingua',
    provider: 'Fornitore di Modelli',
    dataSource: 'Fonte Dati',
    plugin: 'Plugin',
    apiBasedExtension: 'Estensione API',
  },
  account: {
    avatar: 'Avatar',
    name: 'Nome',
    email: 'Email',
    password: 'Password',
    passwordTip:
      'Puoi impostare una password permanente se non vuoi utilizzare codici di accesso temporanei',
    setPassword: 'Imposta una password',
    resetPassword: 'Reimposta password',
    currentPassword: 'Password attuale',
    newPassword: 'Nuova password',
    confirmPassword: 'Conferma password',
    notEqual: 'Le due password sono diverse.',
    langGeniusAccount: 'Account Dify',
    langGeniusAccountTip: 'Il tuo account Dify e i dati utente associati.',
    editName: 'Modifica Nome',
    showAppLength: 'Mostra {{length}} app',
    delete: 'Elimina Account',
    deleteTip:
      'Eliminando il tuo account cancellerai permanentemente tutti i tuoi dati e non sarà possibile recuperarli.',
    deleteConfirmTip:
      'Per confermare, invia il seguente messaggio dalla tua email registrata a ',
    myAccount: 'Il mio account',
    account: 'Conto',
    studio: 'Dify Studio',
    deletePrivacyLinkTip: 'Per ulteriori informazioni su come gestiamo i tuoi dati, consulta il nostro',
    deletePrivacyLink: 'Informativa sulla privacy.',
    deleteSuccessTip: 'Il tuo account ha bisogno di tempo per completare l\'eliminazione. Ti invieremo un\'e-mail quando tutto sarà finito.',
    deleteLabel: 'Per confermare, digita la tua email qui sotto',
    deletePlaceholder: 'Inserisci la tua email',
    sendVerificationButton: 'Invia codice di verifica',
    verificationLabel: 'Codice di verifica',
    verificationPlaceholder: 'Incolla il codice a 6 cifre',
    permanentlyDeleteButton: 'Elimina definitivamente l\'account',
    feedbackTitle: 'Valutazione',
    feedbackLabel: 'Dicci perché hai cancellato il tuo account?',
    feedbackPlaceholder: 'Opzionale',
  },
  members: {
    team: 'Team',
    invite: 'Aggiungi',
    name: 'NOME',
    lastActive: 'ULTIMA ATTIVITÀ',
    role: 'RUOLI',
    pending: 'In attesa...',
    owner: 'Proprietario',
    admin: 'Admin',
    adminTip: 'Può creare app e gestire le impostazioni del team',
    normal: 'Normale',
    normalTip: 'Può solo usare le app, non può crearle',
    builder: 'Builder',
    builderTip: 'Può creare e modificare le proprie app',
    editor: 'Editor',
    editorTip: 'Può creare e modificare app',
    datasetOperator: 'Admin della Conoscenza',
    datasetOperatorTip: 'Può solo gestire la base di conoscenza',
    inviteTeamMember: 'Aggiungi membro del team',
    inviteTeamMemberTip:
      'Potranno accedere ai dati del tuo team direttamente dopo aver effettuato l\'accesso.',
    emailNotSetup: 'Il server email non è configurato, quindi non è possibile inviare email di invito. Si prega di notificare agli utenti il link di invito che verrà emesso dopo l\'invito.',
    email: 'Email',
    emailInvalid: 'Formato Email non valido',
    emailPlaceholder: 'Per favore inserisci le email',
    sendInvite: 'Invia Invito',
    invitedAsRole: 'Invitato come utente {{role}}',
    invitationSent: 'Invito inviato',
    invitationSentTip:
      'Invito inviato, e possono accedere a Dify per accedere ai dati del tuo team.',
    invitationLink: 'Link di Invito',
    failedInvitationEmails:
      'Gli utenti seguenti non sono stati invitati con successo',
    ok: 'OK',
    removeFromTeam: 'Rimuovi dal team',
    removeFromTeamTip: 'Rimuoverà l\'accesso al team',
    setAdmin: 'Imposta come amministratore',
    setMember: 'Imposta come membro ordinario',
    setBuilder: 'Imposta come builder',
    setEditor: 'Imposta come editor',
    disInvite: 'Annulla l\'invito',
    deleteMember: 'Elimina Membro',
    you: '(Tu)',
  },
  integrations: {
    connected: 'Connesso',
    google: 'Google',
    googleAccount: 'Accedi con l\'account Google',
    github: 'GitHub',
    githubAccount: 'Accedi con l\'account GitHub',
    connect: 'Connetti',
  },
  language: {
    displayLanguage: 'Lingua di visualizzazione',
    timezone: 'Fuso orario',
  },
  provider: {
    apiKey: 'API Key',
    enterYourKey: 'Inserisci qui la tua API key',
    invalidKey: 'Chiave API OpenAI non valida',
    validatedError: 'Convalida fallita: ',
    validating: 'Convalida chiave in corso...',
    saveFailed: 'Salvataggio della chiave API fallito',
    apiKeyExceedBill:
      'Questa API KEY non ha più quota disponibile, per favore leggi',
    addKey: 'Aggiungi Chiave',
    comingSoon: 'Prossimamente',
    editKey: 'Modifica',
    invalidApiKey: 'Chiave API non valida',
    azure: {
      apiBase: 'Base API',
      apiBasePlaceholder: 'L\'URL Base API del tuo Endpoint Azure OpenAI.',
      apiKey: 'API Key',
      apiKeyPlaceholder: 'Inserisci qui la tua API key',
      helpTip: 'Scopri di più su Azure OpenAI Service',
    },
    openaiHosted: {
      openaiHosted: 'OpenAI Ospitato',
      onTrial: 'IN PROVA',
      exhausted: 'QUOTA ESAURITA',
      desc: 'Il servizio di hosting OpenAI fornito da Dify ti consente di utilizzare modelli come GPT-3.5. Prima che la tua quota di prova sia esaurita, devi configurare altri fornitori di modelli.',
      callTimes: 'Numero di chiamate',
      usedUp: 'Quota di prova esaurita. Aggiungi il tuo fornitore di modelli.',
      useYourModel: 'Attualmente utilizzando il proprio fornitore di modelli.',
      close: 'Chiudi',
    },
    anthropicHosted: {
      anthropicHosted: 'Anthropic Claude',
      onTrial: 'IN PROVA',
      exhausted: 'QUOTA ESAURITA',
      desc: 'Modello potente, eccelle in una vasta gamma di compiti dal dialogo sofisticato alla generazione di contenuti creativi fino alle istruzioni dettagliate.',
      callTimes: 'Numero di chiamate',
      usedUp: 'Quota di prova esaurita. Aggiungi il tuo fornitore di modelli.',
      useYourModel: 'Attualmente utilizzando il proprio fornitore di modelli.',
      close: 'Chiudi',
      trialQuotaTip: 'La tua quota di prova di Anthropic scadrà l\'11/03/2025 e non sarà più disponibile in seguito. Sfruttalo in tempo.',
    },
    anthropic: {
      using: 'La capacità di embedding è in uso',
      enableTip:
        'Per abilitare il modello Anthropic, devi prima collegarti a OpenAI o Azure OpenAI Service.',
      notEnabled: 'Non abilitato',
      keyFrom: 'Ottieni la tua API key da Anthropic',
    },
    encrypted: {
      front:
        'La tua API KEY sarà crittografata e archiviata utilizzando la tecnologia',
      back: '.',
    },
  },
  modelProvider: {
    notConfigured:
      'Il modello di sistema non è ancora stato completamente configurato e alcune funzioni potrebbero non essere disponibili.',
    systemModelSettings: 'Impostazioni Modello di Sistema',
    systemModelSettingsLink:
      'Perché è necessario configurare un modello di sistema?',
    selectModel: 'Seleziona il tuo modello',
    setupModelFirst: 'Per favore, configura prima il tuo modello',
    systemReasoningModel: {
      key: 'Modello di Ragionamento di Sistema',
      tip: 'Imposta il modello di inferenza predefinito da utilizzare per creare applicazioni, così come funzionalità come la generazione del nome del dialogo e il suggerimento della domanda successiva utilizzeranno anche il modello di inferenza predefinito.',
    },
    embeddingModel: {
      key: 'Modello di Embedding',
      tip: 'Imposta il modello predefinito per l\'elaborazione degli embedding dei documenti della Conoscenza, sia il recupero che l\'importazione della Conoscenza utilizzano questo modello di Embedding per il processo di vettorizzazione. Il cambio causerà l\'incoerenza della dimensione del vettore tra la Conoscenza importata e la domanda, causando un fallimento nel recupero. Per evitare fallimenti nel recupero, non cambiare questo modello a piacimento.',
      required: 'Il Modello di Embedding è obbligatorio',
    },
    speechToTextModel: {
      key: 'Modello da Voce a Testo',
      tip: 'Imposta il modello predefinito per l\'input da voce a testo nella conversazione.',
    },
    ttsModel: {
      key: 'Modello da Testo a Voce',
      tip: 'Imposta il modello predefinito per l\'input da testo a voce nella conversazione.',
    },
    rerankModel: {
      key: 'Modello di Rerank',
      tip: 'Il modello di rerank riordinerà la lista dei documenti candidati basandosi sulla corrispondenza semantica con la query dell\'utente, migliorando i risultati del ranking semantico',
    },
    apiKey: 'API-KEY',
    quota: 'Quota',
    searchModel: 'Modello di ricerca',
    noModelFound: 'Nessun modello trovato per {{model}}',
    models: 'Modelli',
    showMoreModelProvider: 'Mostra più fornitori di modelli',
    selector: {
      tip: 'Questo modello è stato rimosso. Per favore aggiungi un modello o seleziona un altro modello.',
      emptyTip: 'Nessun modello disponibile',
      emptySetting: 'Per favore vai alle impostazioni per configurare',
      rerankTip: 'Per favore, configura il modello di Rerank',
    },
    card: {
      quota: 'QUOTA',
      onTrial: 'In Prova',
      paid: 'Pagato',
      quotaExhausted: 'Quota esaurita',
      callTimes: 'Numero di chiamate',
      tokens: 'Token',
      buyQuota: 'Acquista Quota',
      priorityUse: 'Uso prioritario',
      removeKey: 'Rimuovi API Key',
      tip: 'Verrà data priorità alla quota pagata. La quota di prova sarà utilizzata dopo l\'esaurimento della quota pagata.',
    },
    item: {
      deleteDesc:
        '{{modelName}} è utilizzato come modello di ragionamento di sistema. Alcune funzioni non saranno disponibili dopo la rimozione. Si prega di confermare.',
      freeQuota: 'QUOTA GRATUITA',
    },
    addApiKey: 'Aggiungi la tua API key',
    invalidApiKey: 'API key non valida',
    encrypted: {
      front:
        'La tua API KEY sarà crittografata e archiviata utilizzando la tecnologia',
      back: '.',
    },
    freeQuota: {
      howToEarn: 'Come guadagnare',
    },
    addMoreModelProvider: 'AGGIUNGI PIÙ FORNITORI DI MODELLI',
    addModel: 'Aggiungi Modello',
    modelsNum: '{{num}} Modelli',
    showModels: 'Mostra Modelli',
    showModelsNum: 'Mostra {{num}} Modelli',
    collapse: 'Comprimi',
    config: 'Configura',
    modelAndParameters: 'Modello e Parametri',
    model: 'Modello',
    featureSupported: '{{feature}} supportato',
    callTimes: 'Numero di chiamate',
    credits: 'Crediti Messaggi',
    buyQuota: 'Acquista Quota',
    getFreeTokens: 'Ottieni Token gratuiti',
    priorityUsing: 'Utilizzo prioritario',
    deprecated: 'Deprecato',
    confirmDelete: 'confermare l\'eliminazione?',
    quotaTip: 'Token gratuiti rimanenti disponibili',
    loadPresets: 'Carica Preset',
    parameters: 'PARAMETRI',
    loadBalancing: 'Bilanciamento del Carico',
    loadBalancingDescription: 'Riduci la pressione con più set di credenziali.',
    loadBalancingHeadline: 'Bilanciamento del Carico',
    configLoadBalancing: 'Configura Bilanciamento del Carico',
    modelHasBeenDeprecated: 'Questo modello è stato deprecato',
    providerManaged: 'Gestito dal fornitore',
    providerManagedDescription:
      'Usa il singolo set di credenziali fornito dal fornitore del modello.',
    defaultConfig: 'Config predefinito',
    apiKeyStatusNormal: 'Stato APIKey normale',
    apiKeyRateLimit:
      'Il limite di velocità è stato raggiunto, disponibile dopo {{seconds}}s',
    addConfig: 'Aggiungi Configurazione',
    editConfig: 'Modifica Configurazione',
    loadBalancingLeastKeyWarning:
      'Per abilitare il bilanciamento del carico devono essere abilitate almeno 2 chiavi.',
    loadBalancingInfo:
      'Per impostazione predefinita, il bilanciamento del carico utilizza la strategia Round-robin. Se viene attivato il rate limiting, verrà applicato un periodo di cooldown di 1 minuto.',
    upgradeForLoadBalancing:
      'Aggiorna il tuo piano per abilitare il Bilanciamento del Carico.',
  },
  dataSource: {
    add: 'Aggiungi una fonte di dati',
    connect: 'Connetti',
    configure: 'Configura',
    notion: {
      title: 'Notion',
      description: 'Usa Notion come fonte di dati per la Conoscenza.',
      connectedWorkspace: 'Workspace connesso',
      addWorkspace: 'Aggiungi workspace',
      connected: 'Connesso',
      disconnected: 'Disconnesso',
      changeAuthorizedPages: 'Cambia pagine autorizzate',
      pagesAuthorized: 'Pagine autorizzate',
      sync: 'Sincronizza',
      remove: 'Rimuovi',
      selector: {
        pageSelected: 'Pagine selezionate',
        searchPages: 'Cerca pagine...',
        noSearchResult: 'Nessun risultato di ricerca',
        addPages: 'Aggiungi pagine',
        preview: 'ANTEPRIMA',
      },
    },
    website: {
      title: 'Sito web',
      description: 'Importa contenuti dai siti web utilizzando il web crawler.',
      with: 'Con',
      configuredCrawlers: 'Crawler configurati',
      active: 'Attivo',
      inactive: 'Inattivo',
    },
  },
  plugin: {
    serpapi: {
      apiKey: 'API Key',
      apiKeyPlaceholder: 'Inserisci la tua API key',
      keyFrom: 'Ottieni la tua API key dalla pagina dell\'account SerpAPI',
    },
  },
  apiBasedExtension: {
    title:
      'Le estensioni API forniscono una gestione centralizzata delle API, semplificando la configurazione per un facile utilizzo nelle applicazioni di Dify.',
    link: 'Scopri come sviluppare la tua estensione API.',
    linkUrl: 'https://docs.dify.ai/features/extension/api_based_extension',
    add: 'Aggiungi Estensione API',
    selector: {
      title: 'Estensione API',
      placeholder: 'Per favore seleziona l\'estensione API',
      manage: 'Gestisci Estensione API',
    },
    modal: {
      title: 'Aggiungi Estensione API',
      editTitle: 'Modifica Estensione API',
      name: {
        title: 'Nome',
        placeholder: 'Per favore inserisci il nome',
      },
      apiEndpoint: {
        title: 'Endpoint API',
        placeholder: 'Per favore inserisci l\'endpoint API',
      },
      apiKey: {
        title: 'API-key',
        placeholder: 'Per favore inserisci l\'API-key',
        lengthError:
          'La lunghezza della chiave API non può essere inferiore a 5 caratteri',
      },
    },
    type: 'Tipo',
  },
  about: {
    changeLog: 'Registro delle modifiche',
    updateNow: 'Aggiorna ora',
    nowAvailable: 'Dify {{version}} è ora disponibile.',
    latestAvailable: 'Dify {{version}} è l\'ultima versione disponibile.',
  },
  appMenus: {
    overview: 'Monitoraggio',
    promptEng: 'Orchestrazione',
    apiAccess: 'Accesso API',
    logAndAnn: 'Log & Ann.',
    logs: 'Log',
  },
  environment: {
    testing: 'TEST',
    development: 'SVILUPPO',
  },
  appModes: {
    completionApp: 'Generatore di Testi',
    chatApp: 'App di Chat',
  },
  datasetMenus: {
    documents: 'Documenti',
    hitTesting: 'Test di Recupero',
    settings: 'Impostazioni',
    emptyTip:
      'La Conoscenza non è stata associata, per favore vai all\'applicazione o al plug-in per completare l\'associazione.',
    viewDoc: 'Visualizza documentazione',
    relatedApp: 'app collegate',
    noRelatedApp: 'Nessuna app collegata',
  },
  voiceInput: {
    speaking: 'Parla ora...',
    converting: 'Conversione in testo...',
    notAllow: 'microfono non autorizzato',
  },
  modelName: {
    'gpt-3.5-turbo': 'GPT-3.5-Turbo',
    'gpt-3.5-turbo-16k': 'GPT-3.5-Turbo-16K',
    'gpt-4': 'GPT-4',
    'gpt-4-32k': 'GPT-4-32K',
    'text-davinci-003': 'Text-Davinci-003',
    'text-embedding-ada-002': 'Text-Embedding-Ada-002',
    'whisper-1': 'Whisper-1',
    'claude-instant-1': 'Claude-Instant',
    'claude-2': 'Claude-2',
  },
  chat: {
    renameConversation: 'Rinomina Conversazione',
    conversationName: 'Nome della conversazione',
    conversationNamePlaceholder:
      'Per favore inserisci il nome della conversazione',
    conversationNameCanNotEmpty: 'Nome della conversazione obbligatorio',
    citation: {
      title: 'CITAZIONI',
      linkToDataset: 'Collegamento alla Conoscenza',
      characters: 'Caratteri:',
      hitCount: 'Conteggio dei recuperi:',
      vectorHash: 'Hash del vettore:',
      hitScore: 'Punteggio di recupero:',
    },
    inputPlaceholder: 'Parla con il bot',
  },
  promptEditor: {
    placeholder:
      'Scrivi qui il tuo prompt, inserisci \'{\' per inserire una variabile, inserisci \'/\' per inserire un blocco di contenuto del prompt',
    context: {
      item: {
        title: 'Contesto',
        desc: 'Inserisci modello di contesto',
      },
      modal: {
        title: '{{num}} Conoscenza nel Contesto',
        add: 'Aggiungi Contesto ',
        footer: 'Puoi gestire i contesti nella sezione Contesto qui sotto.',
      },
    },
    history: {
      item: {
        title: 'Cronologia della Conversazione',
        desc: 'Inserisci modello di messaggio storico',
      },
      modal: {
        title: 'ESEMPIO',
        user: 'Ciao',
        assistant: 'Ciao! Come posso aiutarti oggi?',
        edit: 'Modifica i Nomi dei Ruoli della Conversazione',
      },
    },
    variable: {
      item: {
        title: 'Variabili & Strumenti Esterni',
        desc: 'Inserisci Variabili & Strumenti Esterni',
      },
      outputToolDisabledItem: {
        title: 'Variabili',
        desc: 'Inserisci Variabili',
      },
      modal: {
        add: 'Nuova variabile',
        addTool: 'Nuovo strumento',
      },
    },
    query: {
      item: {
        title: 'Query',
        desc: 'Inserisci modello di query dell\'utente',
      },
    },
    existed: 'Esiste già nel prompt',
  },
  imageUploader: {
    uploadFromComputer: 'Carica dal Computer',
    uploadFromComputerReadError:
      'Lettura dell\'immagine fallita, per favore riprova.',
    uploadFromComputerUploadError:
      'Caricamento dell\'immagine fallito, per favore ricarica.',
    uploadFromComputerLimit:
      'Le immagini caricate non possono superare i {{size}} MB',
    pasteImageLink: 'Incolla link immagine',
    pasteImageLinkInputPlaceholder: 'Incolla qui il link immagine',
    pasteImageLinkInvalid: 'Link immagine non valido',
    imageUpload: 'Caricamento Immagine',
  },
  tag: {
    placeholder: 'Tutti i Tag',
    addNew: 'Aggiungi nuovo tag',
    noTag: 'Nessun tag',
    noTagYet: 'Nessun tag ancora',
    addTag: 'Aggiungi tag',
    editTag: 'Modifica tag',
    manageTags: 'Gestisci Tag',
    selectorPlaceholder: 'Scrivi per cercare o creare',
    create: 'Crea',
    delete: 'Elimina tag',
    deleteTip: 'Il tag è in uso, eliminarlo?',
    created: 'Tag creato con successo',
    failed: 'Creazione del tag fallita',
  },
  fileUploader: {
    uploadFromComputer: 'Caricamento locale',
    uploadFromComputerLimit: 'Il file di caricamento non può superare {{size}}',
    pasteFileLinkInvalid: 'Collegamento file non valido',
    fileExtensionNotSupport: 'Estensione del file non supportata',
    pasteFileLinkInputPlaceholder: 'Inserisci l\'URL...',
    uploadFromComputerUploadError: 'Caricamento del file non riuscito, carica di nuovo.',
    pasteFileLink: 'Incolla il collegamento del file',
    uploadFromComputerReadError: 'Lettura del file non riuscita, riprovare.',
  },
  license: {
    expiring_plural: 'Scadenza tra {{count}} giorni',
    expiring: 'Scadenza in un giorno',
  },
  pagination: {
    perPage: 'Articoli per pagina',
  },
}

export default translation<|MERGE_RESOLUTION|>--- conflicted
+++ resolved
@@ -50,10 +50,7 @@
     submit: 'Invia',
     skip: 'Nave',
     imageCopied: 'Immagine copiata',
-<<<<<<< HEAD
-=======
     deleteApp: 'Elimina app',
->>>>>>> 363c46ac
   },
   errorMsg: {
     fieldRequired: '{{field}} è obbligatorio',
