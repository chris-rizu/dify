--- conflicted
+++ resolved
@@ -8,7 +8,6 @@
 import { BlockEnum } from '@/app/components/workflow/types'
 
 type NodeVariableItemProps = {
-  className?: string
   isEnv: boolean
   isChatVar: boolean
   node: Node
@@ -17,7 +16,6 @@
   className?: string
 }
 const NodeVariableItem = ({
-  className,
   isEnv,
   isChatVar,
   node,
@@ -28,12 +26,8 @@
   return (
     <div className={cn(
       'relative flex items-center mt-0.5 h-6 bg-gray-100 rounded-md  px-1 text-xs font-normal text-gray-700',
-<<<<<<< HEAD
-      showBorder && '!bg-black/[0.02]', className,
-=======
       showBorder && '!bg-black/[0.02]',
       className,
->>>>>>> b3743a9a
     )}>
       {!isEnv && !isChatVar && (
         <div className='flex items-center'>
