--- conflicted
+++ resolved
@@ -1,74 +1,4 @@
 html[data-theme="dark"] {
-<<<<<<< HEAD
-    --color-premium-yearly-tip-text-background: linear-gradient(91deg, #FDB022 2.18%, #F79009 108.79%);
-    --color-premium-badge-background: linear-gradient(95deg, rgba(103, 111, 131, 0.90) 0%, rgba(73, 84, 100, 0.90) 105.58%), var(--util-colors-gray-gray-200, #18222F);
-    --color-premium-text-background: linear-gradient(92deg, rgba(249, 250, 251, 0.95) 0%, rgba(233, 235, 240, 0.95) 97.78%);
-    --color-price-enterprise-background: linear-gradient(180deg, rgba(185, 211, 234, 0.00) 0%, rgba(180, 209, 234, 0.92) 100%);
-    --color-grid-mask-background: linear-gradient(0deg, rgba(0, 0, 0, 0.00) 0%, rgba(24, 24, 25, 0.1) 62.25%, rgba(24, 24, 25, 0.10) 100%);
-    --color-chatbot-bg: linear-gradient(180deg,
-            rgba(34, 34, 37, 0.9) 0%,
-            rgba(29, 29, 32, 0.9) 90.48%);
-    --color-chat-bubble-bg: linear-gradient(180deg,
-            rgba(200, 206, 218, 0.08) 0%,
-            rgba(200, 206, 218, 0.02) 100%);
-    --color-chat-input-mask: linear-gradient(180deg,
-            rgba(24, 24, 27, 0.04) 0%,
-            rgba(24, 24, 27, 0.60) 100%);
-    --color-workflow-process-bg: linear-gradient(90deg,
-            rgba(24, 24, 27, 0.25) 0%,
-            rgba(24, 24, 27, 0.04) 100%);
-    --color-workflow-run-failed-bg: linear-gradient(98deg,
-            rgba(240, 68, 56, 0.12) 0%,
-            rgba(0, 0, 0, 0) 26.01%);
-    --color-workflow-batch-failed-bg: linear-gradient(92deg,
-            rgba(240, 68, 56, 0.3) 0%,
-            rgba(0, 0, 0, 0) 100%);
-    --color-marketplace-divider-bg: linear-gradient(90deg,
-            rgba(200, 206, 218, 0.14) 0%,
-            rgba(0, 0, 0, 0) 100%);
-    --color-marketplace-plugin-empty: linear-gradient(180deg,
-            rgba(0, 0, 0, 0) 0%,
-            #222225 100%);
-    --color-toast-success-bg: linear-gradient(92deg,
-            rgba(23, 178, 106, 0.3) 0%,
-            rgba(0, 0, 0, 0) 100%);
-    --color-toast-warning-bg: linear-gradient(92deg,
-            rgba(247, 144, 9, 0.3) 0%,
-            rgba(0, 0, 0, 0) 100%);
-    --color-toast-error-bg: linear-gradient(92deg,
-            rgba(240, 68, 56, 0.3) 0%,
-            rgba(0, 0, 0, 0) 100%);
-    --color-toast-info-bg: linear-gradient(92deg,
-            rgba(11, 165, 236, 0.3) 0%);
-    --color-account-teams-bg: linear-gradient(271deg,
-            rgba(34, 34, 37, 0.9) -0.1%,
-            rgba(29, 29, 32, 0.9) 98.26%);
-    --color-app-detail-bg: linear-gradient(169deg,
-            #1D1D20 1.18%,
-            #222225 99.52%);
-    --color-app-detail-overlay-bg: linear-gradient(270deg,
-            rgba(0, 0, 0, 0.00) 0%,
-            rgba(24, 24, 27, 0.02) 8%,
-            rgba(24, 24, 27, 0.54) 100%);
-    --color-dataset-chunk-process-success-bg: linear-gradient(92deg, rgba(23, 178, 106, 0.30) 0%, rgba(0, 0, 0, 0.00) 100%);
-    --color-dataset-chunk-process-error-bg: linear-gradient(92deg, rgba(240, 68, 56, 0.30) 0%, rgba(0, 0, 0, 0.00) 100%);
-    --color-dataset-chunk-detail-card-hover-bg: linear-gradient(180deg, #1D1D20 0%, #222225 100%);
-    --color-dataset-child-chunk-expand-btn-bg: linear-gradient(90deg, rgba(24, 24, 27, 0.25) 0%, rgba(24, 24, 27, 0.04) 100%);
-    --color-dataset-option-card-blue-gradient: linear-gradient(90deg, #24252E 0%, #1E1E21 100%);
-    --color-dataset-option-card-purple-gradient: linear-gradient(90deg, #25242E 0%, #1E1E21 100%);
-    --color-dataset-option-card-orange-gradient: linear-gradient(90deg, #2B2322 0%, #1E1E21 100%);
-    --color-dataset-chunk-list-mask-bg: linear-gradient(180deg, rgba(34, 34, 37, 0.00) 0%, #222225 100%);
-    --mask-top2bottom-gray-50-to-transparent: linear-gradient(180deg,
-            rgba(24, 24, 27, 0.08) 0%,
-            rgba(0, 0, 0, 0) 100%);
-    --color-line-divider-bg: linear-gradient(90deg, rgba(200, 206, 218, 0.14) 0%, rgba(0, 0, 0, 0) 100%, );
-    --workflow-block-wrapper-bg-1: rgba(39, 39, 43, 1);
-    --workflow-block-wrapper-bg-2: rgba(39, 39, 43, 0.2);
-    --color-node-data-source-bg: linear-gradient(100deg, var(--workflow-block-wrapper-bg-1, #E9EBF0) 0%, var(--workflow-block-wrapper-bg-2, rgba(233, 235, 240, 0.20)) 100%);
-    --color-tag-selector-mask-bg: linear-gradient(90deg, rgba(34, 34, 37, 0) 0%, rgba(34, 34, 37, 1) 100%);
-    --color-tag-selector-mask-hover-bg: linear-gradient(90deg, rgba(39, 39, 43, 0) 0%, rgba(39, 39, 43, 1) 100%);
-    --color-pipeline-template-card-hover-bg: linear-gradient(0deg, rgba(58, 58, 64, 1) 60.27%, rgba(58, 58, 64, 0) 100%);
-=======
   --color-premium-yearly-tip-text-background: linear-gradient(91deg, #FDB022 2.18%, #F79009 108.79%);
   --color-premium-badge-background: linear-gradient(95deg, rgba(103, 111, 131, 0.90) 0%, rgba(73, 84, 100, 0.90) 105.58%), var(--util-colors-gray-gray-200, #18222F);
   --color-premium-text-background: linear-gradient(92deg, rgba(249, 250, 251, 0.95) 0%, rgba(233, 235, 240, 0.95) 97.78%);
@@ -132,5 +62,10 @@
       rgba(24, 24, 27, 0.08) 0%,
       rgba(0, 0, 0, 0) 100%);
   --color-line-divider-bg: linear-gradient(90deg, rgba(200, 206, 218, 0.14) 0%, rgba(0, 0, 0, 0) 100%);
->>>>>>> be513845
+  --workflow-block-wrapper-bg-1: rgba(39, 39, 43, 1);
+  --workflow-block-wrapper-bg-2: rgba(39, 39, 43, 0.2);
+  --color-node-data-source-bg: linear-gradient(100deg, var(--workflow-block-wrapper-bg-1, #E9EBF0) 0%, var(--workflow-block-wrapper-bg-2, rgba(233, 235, 240, 0.20)) 100%);
+  --color-tag-selector-mask-bg: linear-gradient(90deg, rgba(34, 34, 37, 0) 0%, rgba(34, 34, 37, 1) 100%);
+  --color-tag-selector-mask-hover-bg: linear-gradient(90deg, rgba(39, 39, 43, 0) 0%, rgba(39, 39, 43, 1) 100%);
+  --color-pipeline-template-card-hover-bg: linear-gradient(0deg, rgba(58, 58, 64, 1) 60.27%, rgba(58, 58, 64, 0) 100%);
 }