const translation = {
  api: {
    success: 'Başarılı',
    actionSuccess: 'İşlem başarılı',
    saved: 'Kaydedildi',
    create: 'Oluşturuldu',
    remove: 'Kaldırıldı',
  },
  operation: {
    create: 'Oluştur',
    confirm: 'Onayla',
    cancel: 'İptal',
    clear: 'Temizle',
    save: 'Kaydet',
    saveAndEnable: 'Kaydet ve Etkinleştir',
    edit: 'Düzenle',
    add: 'Ekle',
    added: 'Eklendi',
    refresh: 'Yeniden Başlat',
    reset: 'Sıfırla',
    search: 'Ara',
    change: 'Değiştir',
    remove: 'Kaldır',
    send: 'Gönder',
    copy: 'Kopyala',
    lineBreak: 'Satır sonu',
    sure: 'Eminim',
    download: 'İndir',
    delete: 'Sil',
    settings: 'Ayarlar',
    setup: 'Kurulum',
    getForFree: 'Ücretsiz edinin',
    reload: 'Yeniden Yükle',
    ok: 'Tamam',
    log: 'log',
    learnMore: 'Daha Fazla Bilgi',
    params: 'Parametreler',
    duplicate: 'Çoğalt',
    rename: 'Yeniden Adlandır',
    audioSourceUnavailable: 'AudioSource kullanılamıyor',
    copyImage: 'Resmi Kopyala',
    zoomOut: 'Uzaklaştırma',
    openInNewTab: 'Yeni sekmede aç',
    zoomIn: 'Yakınlaştırma',
    view: 'Görünüm',
    viewMore: 'DAHA FAZLA GÖSTER',
    regenerate: 'Yenilemek',
    saveAndRegenerate: 'Alt Parçaları Kaydetme ve Yeniden Oluşturma',
    close: 'Kapatmak',
    submit: 'Gönder',
    skip: 'Gemi',
    imageCopied: 'Kopyalanan görüntü',
<<<<<<< HEAD
=======
    deleteApp: 'Uygulamayı Sil',
>>>>>>> 363c46ac
  },
  errorMsg: {
    fieldRequired: '{{field}} gereklidir',
    urlError: 'URL http:// veya https:// ile başlamalıdır',
  },
  placeholder: {
    input: 'Lütfen girin',
    select: 'Lütfen seçin',
  },
  voice: {
    language: {
      zhHans: 'Chinese',
      zhHant: 'Traditional Chinese',
      enUS: 'English',
      deDE: 'German',
      frFR: 'French',
      esES: 'Spanish',
      itIT: 'Italian',
      thTH: 'Thai',
      idID: 'Indonesian',
      jaJP: 'Japanese',
      koKR: 'Korean',
      ptBR: 'Portuguese',
      ruRU: 'Russian',
      ukUA: 'Ukrainian',
      viVN: 'Vietnamese',
      plPL: 'Polish',
      roRO: 'Romence',
      hiIN: 'Hintçe',
      trTR: 'Türkçe',
      faIR: 'Farsça',
    },
  },
  unit: {
    char: 'karakter',
  },
  actionMsg: {
    noModification: 'Şu an için değişiklik yok.',
    modifiedSuccessfully: 'Başarıyla değiştirildi',
    modifiedUnsuccessfully: 'Değiştirme başarısız oldu',
    copySuccessfully: 'Başarıyla kopyalandı',
    paySucceeded: 'Ödeme başarılı oldu',
    payCancelled: 'Ödeme iptal edildi',
    generatedSuccessfully: 'Başarıyla oluşturuldu',
    generatedUnsuccessfully: 'Oluşturma başarısız oldu',
  },
  model: {
    params: {
      temperature: 'Sıcaklık',
      temperatureTip:
        'Rastgeleliği kontrol eder: Sıcaklık düştükçe daha az rastgele tamamlamalar gerçekleşir. Sıcaklık sıfıra yaklaştıkça model deterministik ve tekrarlı hale gelir.',
      top_p: 'Top P',
      top_pTip:
        'Çeşitliliği nucleus örnekleme ile kontrol eder: 0.5, tüm olasılık ağırlıklı seçeneklerin yarısının dikkate alındığı anlamına gelir.',
      presence_penalty: 'Varlık cezası',
      presence_penaltyTip:
        'Şimdiye kadar metinde görünüp görünmediğine bağlı olarak yeni tokenları ne kadar cezalandıracağını belirler.\nModelin yeni konular hakkında konuşma olasılığını artırır.',
      frequency_penalty: 'Frekans cezası',
      frequency_penaltyTip:
        'Mevcut metindeki frekanslarına göre yeni tokenları ne kadar cezalandıracağını belirler.\nModelin aynı satırı aynen tekrarlama olasılığını azaltır.',
      max_tokens: 'Maksimum token',
      max_tokensTip:
        'Yanıtın maksimum uzunluğunu token cinsinden sınırlar.\nDaha büyük değerler prompt kelimeleri, sohbet kayıtları ve Bilgiler için bırakılacak alanı sınırlayabilir. \nİki üçün altında ayarlanması önerilir\ngpt-4-1106-preview, gpt-4-vision-preview maksimum token (giriş 128k, çıkış 4k).',
      maxTokenSettingTip: 'Maksimum token ayarınız yüksek, bu da promptlar, sorgular ve veriler için alanı sınırlayabilir. Bu değeri 2/3\'ün altında ayarlamayı düşünün.',
      setToCurrentModelMaxTokenTip: 'Maksimum token, mevcut modelin maksimum token\'ın %80\'ine {maxToken} olarak güncellendi.',
      stop_sequences: 'Stop sıraları',
      stop_sequencesTip: 'API, dört adede kadar sıra belirleyerek daha fazla token üretmeyi durduracaktır. Dönülen metin durdurma sırasını içermez.',
      stop_sequencesPlaceholder: 'Sıra girin ve Tab tuşuna basın',
    },
    tone: {
      Creative: 'Yaratıcı',
      Balanced: 'Dengeli',
      Precise: 'Kesin',
      Custom: 'Özel',
    },
    addMoreModel: 'Daha fazla model eklemek için ayarlara gidin',
  },
  menus: {
    status: 'beta',
    explore: 'Keşfet',
    apps: 'Studio',
    plugins: 'Eklentiler',
    pluginsTips: 'Üçüncü taraf eklentileri entegre edin veya ChatGPT uyumlu AI-Eklentileri oluşturun.',
    datasets: 'Bilgi',
    datasetsTips: 'YAKINDA: Kendi metin verilerinizi içe aktarın veya LLM bağlamını geliştirmek için Webhook aracılığıyla gerçek zamanlı veri yazın.',
    newApp: 'Yeni Uygulama',
    newDataset: 'Bilgi Oluştur',
    tools: 'Araçlar',
  },
  userProfile: {
    settings: 'Ayarlar',
    emailSupport: 'E-posta Desteği',
    workspace: 'Çalışma Alanı',
    createWorkspace: 'Çalışma Alanı Oluştur',
    helpCenter: 'Yardım',
    communityFeedback: 'Geri Bildirim',
    roadmap: 'Yol haritası',
    community: 'Topluluk',
    about: 'Hakkında',
    logout: 'Çıkış Yap',
  },
  settings: {
    accountGroup: 'HESAP',
    workplaceGroup: 'ÇALIŞMA ALANI',
    account: 'Hesabım',
    members: 'Üyeler',
    billing: 'Faturalandırma',
    integrations: 'Entegrasyonlar',
    language: 'Dil',
    provider: 'Model Sağlayıcı',
    dataSource: 'Veri Kaynağı',
    plugin: 'Eklentiler',
    apiBasedExtension: 'API Uzantısı',
  },
  account: {
    avatar: 'Avatar',
    name: 'İsim',
    email: 'E-posta',
    password: 'Şifre',
    passwordTip: 'Geçici giriş kodlarını kullanmak istemiyorsanız kalıcı bir şifre ayarlayabilirsiniz',
    setPassword: 'Şifre Ayarla',
    resetPassword: 'Şifreyi Sıfırla',
    currentPassword: 'Mevcut şifre',
    newPassword: 'Yeni şifre',
    confirmPassword: 'Şifreyi onayla',
    notEqual: 'İki şifre aynı değil.',
    langGeniusAccount: 'Dify hesabı',
    langGeniusAccountTip: 'Dify hesabınız ve ilişkili kullanıcı verileri.',
    editName: 'İsmi Düzenle',
    showAppLength: '{{length}} uygulamayı göster',
    delete: 'Hesabı Sil',
    deleteTip: 'Hesabınızı silmek tüm verilerinizi kalıcı olarak siler ve geri alınamaz.',
    deleteConfirmTip: 'Onaylamak için, kayıtlı e-postanızdan şu adrese e-posta gönderin: ',
    account: 'Hesap',
    myAccount: 'Hesabım',
    studio: 'Dify Stüdyo',
    deleteSuccessTip: 'Hesabınızın silme işleminin tamamlanması için zamana ihtiyacı var. Her şey bittiğinde size e-posta göndereceğiz.',
    deletePrivacyLink: 'Gizlilik Politikası.',
    feedbackTitle: 'Geri besleme',
    verificationPlaceholder: '6 haneli kodu yapıştırın',
    feedbackLabel: 'Hesabınızı neden sildiğinizi bize bildirin?',
    deleteLabel: 'Onaylamak için lütfen aşağıya e-postanızı yazın',
    deletePlaceholder: 'Lütfen e-posta adresinizi giriniz',
    verificationLabel: 'Doğrulama Kodu',
    feedbackPlaceholder: 'Opsiyonel',
    permanentlyDeleteButton: 'Hesabı Kalıcı Olarak Sil',
    deletePrivacyLinkTip: 'Verilerinizi nasıl işlediğimiz hakkında daha fazla bilgi için lütfen',
    sendVerificationButton: 'Doğrulama Kodu Gönder',
  },
  members: {
    team: 'Takım',
    invite: 'Ekle',
    name: 'İSİM',
    lastActive: 'SON AKTİF',
    role: 'ROLLER',
    pending: 'Beklemede...',
    owner: 'Sahibi',
    admin: 'Yönetici',
    adminTip: 'Uygulama oluşturabilir ve takım ayarlarını yönetebilir',
    normal: 'Normal',
    normalTip: 'Sadece uygulamaları kullanabilir, uygulama oluşturamaz',
    builder: 'Oluşturucu',
    builderTip: 'Kendi uygulamalarını oluşturup düzenleyebilir',
    editor: 'Editör',
    editorTip: 'Uygulama oluşturabilir ve düzenleyebilir',
    datasetOperator: 'Bilgi Yöneticisi',
    datasetOperatorTip: 'Sadece bilgi tabanını yönetebilir',
    inviteTeamMember: 'Takım Üyesi Ekle',
    inviteTeamMemberTip: 'Giriş yaptıktan sonra takım verilerinize doğrudan erişebilirler.',
    emailNotSetup: 'E-posta sunucusu kurulu değil, bu nedenle davet e-postaları gönderilemiyor. Lütfen kullanıcıları davetten sonra verilecek davet bağlantısı hakkında bilgilendirin.',
    email: 'E-posta',
    emailInvalid: 'Geçersiz E-posta Formatı',
    emailPlaceholder: 'Lütfen e-postaları girin',
    sendInvite: 'Davet Gönder',
    invitedAsRole: '{{role}} kullanıcısı olarak davet edildi',
    invitationSent: 'Davet gönderildi',
    invitationSentTip: 'Davet gönderildi, Dify\'ye giriş yaparak takım verilerinize erişebilirler.',
    invitationLink: 'Davet Linki',
    failedInvitationEmails: 'Aşağıdaki kullanıcılar başarıyla davet edilmedi',
    ok: 'Tamam',
    removeFromTeam: 'Takımdan Kaldır',
    removeFromTeamTip: 'Takım erişimi kaldırılacak',
    setAdmin: 'Yönetici olarak ayarla',
    setMember: 'Normal üye olarak ayarla',
    setBuilder: 'Oluşturucu olarak ayarla',
    setEditor: 'Editör olarak ayarla',
    disInvite: 'Davetiyeyi iptal et',
    deleteMember: 'Üyeyi Sil',
    you: '(Siz)',
  },
  integrations: {
    connected: 'Bağlandı',
    google: 'Google',
    googleAccount: 'Google hesabıyla giriş yap',
    github: 'GitHub',
    githubAccount: 'GitHub hesabıyla giriş yap',
    connect: 'Bağlan',
  },
  language: {
    displayLanguage: 'Görüntüleme Dili',
    timezone: 'Zaman Dilimi',
  },
  provider: {
    apiKey: 'API Anahtarı',
    enterYourKey: 'API anahtarınızı buraya girin',
    invalidKey: 'Geçersiz OpenAI API anahtarı',
    validatedError: 'Doğrulama hatası: ',
    validating: 'Anahtar doğrulanıyor...',
    saveFailed: 'API anahtarını kaydetme başarısız oldu',
    apiKeyExceedBill: 'Bu API ANAHTARININ kullanılabilir kotası yok, lütfen okuyun',
    addKey: 'Anahtar Ekle',
    comingSoon: 'Yakında',
    editKey: 'Düzenle',
    invalidApiKey: 'Geçersiz API anahtarı',
    azure: {
      apiBase: 'API Tabanı',
      apiBasePlaceholder: 'Azure OpenAI Endpoint\'inizin API Tabanı URL\'si.',
      apiKey: 'API Anahtarı',
      apiKeyPlaceholder: 'API anahtarınızı buraya girin',
      helpTip: 'Azure OpenAI Service hakkında bilgi edinin',
    },
    openaiHosted: {
      openaiHosted: 'Barındırılan OpenAI',
      onTrial: 'DENEMEDE',
      exhausted: 'KOTA DOLU',
      desc: 'Dify tarafından sağlanan OpenAI barındırma hizmeti, GPT-3.5 gibi modelleri kullanmanıza olanak tanır. Deneme kotanız bitmeden önce, diğer model sağlayıcılarını ayarlamanız gerekir.',
      callTimes: 'Çağrı süreleri',
      usedUp: 'Deneme kotası kullanıldı. Kendi Model Sağlayıcınızı ekleyin.',
      useYourModel: 'Şu anda kendi Model Sağlayıcınızı kullanıyorsunuz.',
      close: 'Kapat',
    },
    anthropicHosted: {
      anthropicHosted: 'Anthropic Claude',
      onTrial: 'DENEMEDE',
      exhausted: 'KOTA DOLU',
      desc: 'Güçlü model, karmaşık diyaloglar ve yaratıcı içerik üretiminden ayrıntılı yönlendirmeye kadar geniş bir görev yelpazesi konusunda mükemmeldir.',
      callTimes: 'Çağrı Süreleri',
      usedUp: 'Deneme kotası kullanıldı. Kendi Model Sağlayıcınızı ekleyin.',
      useYourModel: 'Şu anda kendi Model Sağlayıcınızı kullanıyorsunuz.',
      close: 'Kapat',
      trialQuotaTip: 'Antropik deneme kotanız 11/03/2025 tarihinde sona erecek ve bu tarihten sonra kullanılamayacaktır. Lütfen zamanında kullanın.',
    },
    anthropic: {
      using: 'Yerleştirme yeteneği,',
      enableTip: 'Anthropic modelini etkinleştirmek için önce OpenAI veya Azure OpenAI hizmetine bağlanmanız gerekir.',
      notEnabled: 'Etkin değil',
      keyFrom: 'API anahtarınızı Anthropic\'ten edinin',
    },
    encrypted: {
      front: 'API ANAHTARINIZ şu kullanılarak şifrelenip saklanacak:',
      back: ' teknolojisi.',
    },
  },
  modelProvider: {
    notConfigured: 'Sistem modeli henüz tam olarak yapılandırılmadı ve bazı işlevler kullanılamayabilir.',
    systemModelSettings: 'Sistem Model Ayarları',
    systemModelSettingsLink: 'Sistem modelini ayarlamak neden gereklidir?',
    selectModel: 'Modelinizi seçin',
    setupModelFirst: 'Lütfen önce modelinizi ayarlayın',
    systemReasoningModel: {
      key: 'Sistem Çıkarım Modeli',
      tip: 'Uygulamalar oluşturmak ve diyalog adı oluşturma ve sonraki soru önerisi gibi özelliklerin otomatikleştirilmesi için kullanılacak varsayılan çıkarım modelini ayarlayın.',
    },
    embeddingModel: {
      key: 'Yerleştirme Modeli',
      tip: 'Bilginin belge yerleştirme işlemi için varsayılan modeli ayarlayın, Bilginin geri alımı ve içe aktarımı için bu Yerleştirme modeli kullanılarak vektörizasyon işlemleri yapılır. Değiştirilmesi, içe aktarılan Bilgilere ve sorulara arasındaki vektör boyutlarının tutarsız olmasına neden olarak geri alım hatasına yol açar. Geri alım hatasını önlemek için önce modeli keyfi olarak değiştirmeyin.',
      required: 'Yerleştirme Modeli gereklidir',
    },
    speechToTextModel: {
      key: 'Konuşmadan Metne Modeli',
      tip: 'Konuşmada konuşmadan metne giriş için varsayılan modeli ayarlayın.',
    },
    ttsModel: {
      key: 'Metinden Konuşmaya Modeli',
      tip: 'Konuşmada metinden konuşmaya giriş için varsayılan modeli ayarlayın.',
    },
    rerankModel: {
      key: 'Yeniden Sıralama Modeli',
      tip: 'Yeniden sıralama modeli, kullanıcı sorgusuyla anlam eşleştirmesine dayalı olarak aday belge listesini yeniden sıralayacak ve anlam sıralama sonuçlarını iyileştirecektir.',
    },
    apiKey: 'API-KEY',
    quota: 'Kota',
    searchModel: 'Model ara',
    noModelFound: '{{model}} için model bulunamadı',
    models: 'Modeller',
    showMoreModelProvider: 'Daha fazla model sağlayıcı göster',
    selector: {
      tip: 'Bu model kaldırıldı. Lütfen bir model ekleyin veya başka bir model seçin.',
      emptyTip: 'Kullanılabilir model yok',
      emptySetting: 'Lütfen ayarlara gidip yapılandırın',
      rerankTip: 'Lütfen Yeniden Sıralama modelini ayarlayın',
    },
    card: {
      quota: 'KOTA',
      onTrial: 'Deneme Sürümünde',
      paid: 'Ücretli',
      quotaExhausted: 'Kota Tükendi',
      callTimes: 'Çağrı Süreleri',
      tokens: 'Tokenler',
      buyQuota: 'Kota Satın Al',
      priorityUse: 'Öncelikli Kullan',
      removeKey: 'API Anahtarını Kaldır',
      tip: 'Öncelikle ücretli kota kullanılacaktır. Deneme kotası, ücretli kota tükendiğinde kullanılacaktır.',
    },
    item: {
      deleteDesc: '{{modelName}} şu anda sistem çıkarım modeli olarak kullanılmaktadır. Kaldırıldıktan sonra bazı işlevler kullanılamayabilir. Lütfen onaylayın.',
      freeQuota: 'ÜCRETSİZ KOTA',
    },
    addApiKey: 'API anahtarınızı ekleyin',
    invalidApiKey: 'Geçersiz API anahtarı',
    encrypted: {
      front: 'API ANAHTARINIZ şu kullanılarak şifrelenip saklanacak:',
      back: ' teknolojisi.',
    },
    freeQuota: {
      howToEarn: 'Nasıl kazanılır',
    },
    addMoreModelProvider: 'DAHA FAZLA MODEL SAĞLAYICI EKLEYİN',
    addModel: 'Model Ekle',
    modelsNum: '{{num}} Model',
    showModels: 'Modelleri Göster',
    showModelsNum: '{{num}} Modeli Göster',
    collapse: 'Daralt',
    config: 'Yapılandır',
    modelAndParameters: 'Model ve Parametreler',
    model: 'Model',
    featureSupported: '{{feature}} desteklenir',
    callTimes: 'Çağrı Süreleri',
    credits: 'Mesaj Kredileri',
    buyQuota: 'Kota Satın Al',
    getFreeTokens: 'Ücretsiz Token Al',
    priorityUsing: 'Öncelikli Kullanım',
    deprecated: 'Kullanım dışı',
    confirmDelete: 'silme onayı?',
    quotaTip: 'Kalan kullanılabilir ücretsiz tokenler',
    loadPresets: 'Hazır Ayarları Yükle',
    parameters: 'PARAMETRELER',
    loadBalancing: 'Yük dengeleme',
    loadBalancingDescription: 'Birden fazla kimlik bilgisi grubu ile baskıyı azaltın.',
    loadBalancingHeadline: 'Yük Dengeleme',
    configLoadBalancing: 'Yük Dengelemeyi Yapılandır',
    modelHasBeenDeprecated: 'Bu model kullanım dışıdır',
    providerManaged: 'Sağlayıcı tarafından yönetilen',
    providerManagedDescription: 'Model sağlayıcı tarafından sağlanan tek bir kimlik bilgisi grubunu kullanın.',
    defaultConfig: 'Varsayılan Yapılandırma',
    apiKeyStatusNormal: 'API Anahtarının durumu normal',
    apiKeyRateLimit: 'Hız sınırına ulaşıldı, {{seconds}} saniye sonra tekrar kullanılabilir',
    addConfig: 'Yapılandırma Ekle',
    editConfig: 'Yapılandırmayı Düzenle',
    loadBalancingLeastKeyWarning: 'Yük dengeleme etkinleştirmek için en az 2 anahtar etkinleştirilmelidir.',
    loadBalancingInfo: 'Varsayılan olarak, yük dengeleme Yuvarlakrobin stratejisini kullanır. Hız sınırlaması tetiklenirse, 1 dakikalık bir soğuma süresi uygulanacaktır.',
    upgradeForLoadBalancing: 'Yük Dengelemeyi etkinleştirmek için planınızı yükseltin.',
  },
  dataSource: {
    add: 'Bir veri kaynağı ekle',
    connect: 'Bağlan',
    configure: 'Yapılandır',
    notion: {
      title: 'Notion',
      description: 'Bilgi için veri kaynağı olarak Notion kullanma.',
      connectedWorkspace: 'Bağlı çalışma alanı',
      addWorkspace: 'Çalışma alanı ekle',
      connected: 'Bağlandı',
      disconnected: 'Bağlantı Kesildi',
      changeAuthorizedPages: 'Yetkilendirilen sayfaları değiştir',
      pagesAuthorized: 'Yetkilendirilen sayfalar',
      sync: 'Senkronize et',
      remove: 'Kaldır',
      selector: {
        pageSelected: 'Seçilen Sayfalar',
        searchPages: 'Sayfaları ara...',
        noSearchResult: 'Arama sonucu yok',
        addPages: 'Sayfa ekle',
        preview: 'ÖNİZLEME',
      },
    },
    website: {
      title: 'Web Sitesi',
      description: 'Web tarayıcı kullanarak web sitelerinden içerik içe aktarın.',
      with: 'İle',
      configuredCrawlers: 'Yapılandırılmış tarayıcılar',
      active: 'Aktif',
      inactive: 'Pasif',
    },
  },
  plugin: {
    serpapi: {
      apiKey: 'API Anahtarı',
      apiKeyPlaceholder: 'API anahtarınızı girin',
      keyFrom: 'SerpAPI Hesap Sayfasından SerpAPI anahtarınızı alın',
    },
  },
  apiBasedExtension: {
    title: 'API uzantıları merkezi API yönetimi sağlar, Dify\'nin uygulamaları arasında kolay kullanım için yapılandırmayı basitleştirir.',
    link: 'Kendi API Uzantınızı nasıl geliştireceğinizi öğrenin.',
    linkUrl: 'https://docs.dify.ai/features/extension/api_based_extension',
    add: 'API Uzantısı Ekle',
    selector: {
      title: 'API Uzantısı',
      placeholder: 'Lütfen API uzantısını seçin',
      manage: 'API Uzantısını Yönet',
    },
    modal: {
      title: 'API Uzantısı Ekle',
      editTitle: 'API Uzantısını Düzenle',
      name: {
        title: 'Ad',
        placeholder: 'Lütfen adı girin',
      },
      apiEndpoint: {
        title: 'API Uç Noktası',
        placeholder: 'Lütfen API uç noktasını girin',
      },
      apiKey: {
        title: 'API anahtarı',
        placeholder: 'Lütfen API anahtarını girin',
        lengthError: 'API anahtarı uzunluğu 5 karakterden az olamaz',
      },
    },
    type: 'Tür',
  },
  about: {
    changeLog: 'Değişiklik Günlüğü',
    updateNow: 'Şimdi güncelle',
    nowAvailable: 'Dify {{version}} şimdi mevcut.',
    latestAvailable: 'Dify {{version}} en son mevcut sürüm.',
  },
  appMenus: {
    overview: 'İzleme',
    promptEng: 'Orchestrate',
    apiAccess: 'API Erişimi',
    logAndAnn: 'Günlükler & Anlamlandırmalar',
    logs: 'Günlükler',
  },
  environment: {
    testing: 'TEST',
    development: 'GELİŞTİRME',
  },
  appModes: {
    completionApp: 'Metin Üreteci',
    chatApp: 'Sohbet Uygulaması',
  },
  datasetMenus: {
    documents: 'Belgeler',
    hitTesting: 'Geri Alım Testi',
    settings: 'Ayarlar',
    emptyTip: 'Bilgi ilişkilendirilmemiş, ilişkilendirme işlemini tamamlamak için uygulama veya eklentiye gidin.',
    viewDoc: 'Dökümantasyon görüntüle',
    relatedApp: 'bağlantılı uygulamalar',
    noRelatedApp: 'Bağlı uygulama yok',
  },
  voiceInput: {
    speaking: 'Şimdi konuş...',
    converting: 'Metne dönüştürülüyor...',
    notAllow: 'mikrofon yetkilendirilmedi',
  },
  modelName: {
    'gpt-3.5-turbo': 'GPT-3.5-Turbo',
    'gpt-3.5-turbo-16k': 'GPT-3.5-Turbo-16K',
    'gpt-4': 'GPT-4',
    'gpt-4-32k': 'GPT-4-32K',
    'text-davinci-003': 'Text-Davinci-003',
    'text-embedding-ada-002': 'Text-Embedding-Ada-002',
    'whisper-1': 'Whisper-1',
    'claude-instant-1': 'Claude-Instant',
    'claude-2': 'Claude-2',
  },
  chat: {
    renameConversation: 'Konuşmayı Yeniden Adlandır',
    conversationName: 'Konuşma adı',
    conversationNamePlaceholder: 'Konuşma adını girin',
    conversationNameCanNotEmpty: 'Konuşma adı gereklidir',
    citation: {
      title: 'ALINTILAR',
      linkToDataset: 'Bilgiye Bağlantı',
      characters: 'Karakterler:',
      hitCount: 'Geri Alım Sayısı:',
      vectorHash: 'Vektör Hash:',
      hitScore: 'Geri Alım Skoru:',
    },
    inputPlaceholder: 'Bot ile konuş',
  },
  promptEditor: {
    placeholder: 'Prompt kelimenizi buraya yazın, değişken eklemek için \'{\' tuşuna, prompt içerik bloğu eklemek için \'/\' tuşuna basın',
    context: {
      item: {
        title: 'Bağlam',
        desc: 'Bağlam şablonunu ekle',
      },
      modal: {
        title: 'Bağlamda {{num}} Knowledge',
        add: 'Bağlam Ekle',
        footer: 'Bağlamları aşağıdaki Bağlam bölümünde yönetebilirsiniz.',
      },
    },
    history: {
      item: {
        title: 'Konuşma Geçmişi',
        desc: 'Tarihi mesaj şablonunu ekle',
      },
      modal: {
        title: 'ÖRNEK',
        user: 'Merhaba',
        assistant: 'Merhaba! Bugün size nasıl yardımcı olabilirim?',
        edit: 'Konuşma Rol İsimlerini Düzenle',
      },
    },
    variable: {
      item: {
        title: 'Değişkenler & Harici Araçlar',
        desc: 'Değişkenler & Harici Araçlar ekle',
      },
      outputToolDisabledItem: {
        title: 'Değişkenler',
        desc: 'Değişkenleri ekle',
      },
      modal: {
        add: 'Yeni değişken',
        addTool: 'Yeni araç',
      },
    },
    query: {
      item: {
        title: 'Sorgu',
        desc: 'Kullanıcı sorgu şablonunu ekle',
      },
    },
    existed: 'Zaten prompt içinde mevcut',
  },
  imageUploader: {
    uploadFromComputer: 'Bilgisayardan Yükle',
    uploadFromComputerReadError: 'Görüntü okuma başarısız oldu, lütfen tekrar deneyin.',
    uploadFromComputerUploadError: 'Görüntü yükleme başarısız oldu, lütfen tekrar yükleyin.',
    uploadFromComputerLimit: 'Yükleme görüntüleri {{size}} MB\'yi aşamaz',
    pasteImageLink: 'Görüntü bağlantısını yapıştır',
    pasteImageLinkInputPlaceholder: 'Görüntü bağlantısını buraya yapıştırın',
    pasteImageLinkInvalid: 'Geçersiz görüntü bağlantısı',
    imageUpload: 'Görüntü Yükleme',
  },
  tag: {
    placeholder: 'Tüm Etiketler',
    addNew: 'Yeni etiket ekle',
    noTag: 'Etiket yok',
    noTagYet: 'Henüz etiket yok',
    addTag: 'Etiket ekle',
    editTag: 'Etiketleri düzenle',
    manageTags: 'Etiketleri Yönet',
    selectorPlaceholder: 'Aramak veya oluşturmak için yazın',
    create: 'Oluştur',
    delete: 'Etiketi sil',
    deleteTip: 'Etiket kullanılıyor, silinsin mi?',
    created: 'Etiket başarıyla oluşturuldu',
    failed: 'Etiket oluşturma başarısız oldu',
  },
  fileUploader: {
    pasteFileLink: 'Dosya bağlantısını yapıştır',
    uploadFromComputer: 'Yerel yükleme',
    uploadFromComputerReadError: 'Dosya okuma başarısız oldu, lütfen tekrar deneyin.',
    uploadFromComputerLimit: 'Dosya Yükleme {{size}}\'ı aşamaz',
    uploadFromComputerUploadError: 'Dosya yükleme başarısız oldu, lütfen tekrar yükleyin.',
    pasteFileLinkInputPlaceholder: 'URL\'yi giriniz...',
    pasteFileLinkInvalid: 'Geçersiz dosya bağlantısı',
    fileExtensionNotSupport: 'Dosya uzantısı desteklenmiyor',
  },
  license: {
    expiring_plural: '{{count}} gün içinde sona eriyor',
    expiring: 'Bir günde sona eriyor',
  },
  pagination: {
    perPage: 'Sayfa başına öğe sayısı',
  },
}

export default translation<|MERGE_RESOLUTION|>--- conflicted
+++ resolved
@@ -50,10 +50,7 @@
     submit: 'Gönder',
     skip: 'Gemi',
     imageCopied: 'Kopyalanan görüntü',
-<<<<<<< HEAD
-=======
     deleteApp: 'Uygulamayı Sil',
->>>>>>> 363c46ac
   },
   errorMsg: {
     fieldRequired: '{{field}} gereklidir',
