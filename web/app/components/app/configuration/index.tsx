--- conflicted
+++ resolved
@@ -72,10 +72,6 @@
 import NewFeaturePanel from '@/app/components/base/features/new-feature-panel'
 import { fetchFileUploadConfig } from '@/service/common'
 import { correctProvider } from '@/utils'
-<<<<<<< HEAD
-import PluginDependency from '@/app/components/workflow/plugin-dependency'
-=======
->>>>>>> d4cda69b
 
 type PublishConfig = {
   modelConfig: ModelConfig
@@ -1045,7 +1041,6 @@
               onAutoAddPromptVariable={handleAddPromptVariable}
             />
           )}
-          <PluginDependency />
         </>
       </FeaturesProvider>
     </ConfigContext.Provider>
